.. _changelog:

#########
Changelog
#########

Develop
-----------------
* [DOCS] Remove broken links
* [BUGFIX] Allow decimals without leading zero in evaluation parameter URN
* [ENHANCEMENT] Enable instantiation of a validator with a multiple batch BatchRequest
* [MAINTENANCE] Improve robustness of integration test_runner
<<<<<<< HEAD
* [ENHANCEMENT] Experimental WIP Rule Based Profiler for single batch workflows (#2788)
=======
* [MAINTENANCE] CLI tests now support click 8.0 and 7.x
>>>>>>> 398c341c

0.13.19
-----------------
* [BUGFIX] Fix packaging error breaking V3 CLI suite commands (#2719)

0.13.18
-----------------
* [ENHANCEMENT] Improve support for quantiles calculation in Athena
* [ENHANCEMENT] V3 API CLI docs commands have better error messages and more consistent short flags
* [ENHANCEMENT] Update all Data Connectors to allow for `batch_spec_passthrough` in config
* [ENHANCEMENT] Update `DataConnector.build_batch_spec` to use `batch_spec_passthrough` in config
* [ENHANCEMENT] Update `ConfiguredAssetSqlDataConnector.build_batch_spec` and `ConfiguredAssetFilePathDataConnector.build_batch_spec` to properly process `Asset.batch_spec_passthrough`
* [ENHANCEMENT] Update `SqlAlchemyExecutionEngine.get_batch_data_and_markers` to handle `create_temp_table` in `RuntimeQueryBatchSpec`
* [ENHANCEMENT] Usage stats messages for the v3 API CLI are now sent before and after the command runs # 2661
* [ENHANCEMENT} Update the datasource new notebook for improved data asset inference
* [ENHANCEMENT] Update the `datasource new` notebook for improved data asset inference
* [ENHANCEMENT] Made stylistic improvements to the `checkpoint new` notebook
* [ENHANCEMENT] Add mode prompt to suite new and suite edit #2706
* [ENHANCEMENT] Update build_gallery.py script to better-handle user-submitted Expectations failing #2705
* [ENHANCEMENT] Docs + Tests for passing in reader_options to Spark #2670
* [ENHANCEMENT] Adding progressbar to validator loop #2620 (Thanks @peterdhansen!)
* [ENHANCEMENT] Great Expectations Compatibility with SqlAlchemy 1.4 #2641
* [ENHANCEMENT] Athena expect column quantile values to be between #2544 (Thanks @RicardoPedrotti!)
* [BUGFIX] Rename assets in SqlDataConnectors to be consistent with other DataConnectors #2665
* [BUGFIX] V3 API CLI docs build now opens all built sites rather than only the last one
* [BUGFIX] Handle limit for oracle with rownum #2691 (Thanks @NathanFarmer!)
* [BUGFIX] add create table logic for athena #2668 (Thanks @kj-9!)
* [BUGFIX] Add note for user-submitted Expectation that is not compatible with SqlAlchemy 1.4 (uszipcode) #2677
* [BUGFIX] Usage stats cli payload schema #2680
* [BUGFIX] Rename assets in SqlDataConnectors #2665
* [DOCS] Update how_to_create_a_new_checkpoint.rst with description of new CLI functionality
* [DOCS] Update Configuring Datasources documentation for V3 API CLI
* [DOCS] Update Configuring Data Docs documentation for V3 API CLI
* [DOCS] Update Configuring metadata stores documentation for V3 API CLI
* [DOCS] Update How to configure a Pandas/S3 Datasource for V3 API CLI
* [DOCS] Fix typos in "How to load a database table, view, or query result as a batch" guide and update with `create_temp_table` info
* [DOCS] Update "How to add a Validation Operator" guide to make it clear it is only for V2 API
* [DOCS] Update Version Migration Guide to recommend using V3 without caveats
* [DOCS] Formatting fixes for datasource docs #2686
* [DOCS] Add note about v3 API to How to use the Great Expectations command line interface (CLI) #2675
* [DOCS] CLI SUITE Documentation for V3 #2687
* [DOCS] how to share data docs on azure #2589 (Thanks @benoitLebreton-perso!)
* [DOCS] Fix typo in Core concepts/Key Ideas section #2660 (Thanks @svenhofstede!)
* [DOCS] typo in datasource documentation #2654 (Thanks @Gfeuillen!)
* [DOCS] fix grammar #2579 (Thanks @carlsonp!)
* [DOCS] Typo fix in Core Concepts/ Key Ideas section #2644 (Thanks @TremaMiguel!)
* [DOCS] Corrects wrong pypi package in Contrib Packages README #2653 (Thanks @mielvds!)
* [DOCS] Update dividing_data_assets_into_batches.rst #2651 (Thanks @lhayhurst!)
* [MAINTENANCE] Temporarily pin sqlalchemy (1.4.9) and add new CI stage #2708
* [MAINTENANCE] Run CLI tests as a separate stage in Azure pipelines #2672
* [MAINTENANCE] Updates to usage stats messages & tests for new CLI #2689
* [MAINTENANCE] Making user configurable profile test more robust; minor cleanup #2685
* [MAINTENANCE] remove cli.project.upgrade event #2682
* [MAINTENANCE] column reflection fallback should introspect one table (not all tables) #2657 (Thank you @peterdhansen!)
* [MAINTENANCE] Refactor Tests to Use Common Libraries #2663

0.13.17
-----------------
* [BREAKING-EXPERIMENTAL] The ``batch_data`` attribute of ``BatchRequest`` has been removed. To pass in in-memory dataframes at runtime, the new ``RuntimeDataConnector`` should be used
* [BREAKING-EXPERIMENTAL] ``RuntimeDataConnector`` must now be passed Batch Requests of type ``RuntimeBatchRequest``
* [BREAKING-EXPERIMENTAL] The ``PartitionDefinitionSubset`` class has been removed - the parent class ``IDDict`` is used in its place
* [BREAKING-EXPERIMENTAL] ``partition_request`` was renamed ``data_connector_query``. The related ``PartitionRequest`` class has been removed - the parent class ``IDDict`` is used in its place
* [BREAKING-EXPERIMENTAL] ``partition_definition`` was renamed ``batch_identifiers`. The related ``PartitionDefinition`` class has been removed - the parent class ``IDDict`` is used in its place
* [BREAKING-EXPERIMENTAL] The ``PartitionQuery`` class has been renamed to ``BatchFilter``
* [BREAKING-EXPERIMENTAL] The ``batch_identifiers`` key on ``DataConnectorQuery`` (formerly ``PartitionRequest``) has been changed to ``batch_filter_parameters``
* [ENHANCEMENT] Added a new ``RuntimeBatchRequest`` class, which can be used alongside ``RuntimeDataConnector`` to specify batches at runtime with either an in-memory dataframe, path (filesystem or s3), or sql query
* [ENHANCEMENT] Added a new ``RuntimeQueryBatchSpec`` class
* [ENHANCEMENT] CLI store list now lists active stores
* [BUGFIX] Fixed issue where Sorters were not being applied correctly when ``data_connector_query`` contained limit or index  #2617
* [DOCS] Updated docs to reflect above class name changes
* [DOCS] Added the following docs: "How to configure sorting in Data Connectors", "How to configure a Runtime Data Connector", "How to create a Batch Request using an Active Data Connector", "How to load a database table, view, or query result as a Batch"
* [DOCS] Updated the V3 API section of the following docs: "How to load a Pandas DataFrame as a Batch", "How to load a Spark DataFrame as a Batch",

0.13.16
-----------------
* [ENHANCEMENT] CLI `docs list` command implemented for v3 api #2612
* [MAINTENANCE] Add testing for overwrite_existing in sanitize_yaml_and_save_datasource #2613
* [ENHANCEMENT] CLI `docs build` command implemented for v3 api #2614
* [ENHANCEMENT] CLI `docs clean` command implemented for v3 api #2615
* [ENHANCEMENT] DataContext.clean_data_docs now raises helpful errors #2621
* [ENHANCEMENT] CLI `init` command implemented for v3 api #2626
* [ENHANCEMENT] CLI `store list` command implemented for v3 api #2627

0.13.15
-----------------
* [FEATURE] Added support for references to secrets stores for AWS Secrets Manager, GCP Secret Manager and Azure Key Vault in `great_expectations.yml` project config file (Thanks @Cedric-Magnan!)
* [ENHANCEMENT] Datasource CLI functionality for v3 api and global --assume-yes flag #2590
* [ENHANCEMENT] Update UserConfigurableProfiler to increase tolerance for mostly parameter of nullity expectations
* [ENHANCEMENT] Adding tqdm to Profiler (Thanks @peterdhansen). New library in requirements.txt
* [ENHANCEMENT][MAINTENANCE] Use Metrics to Protect Against Wrong Column Names
* [BUGFIX] Remove parentheses call at os.curdir in data_context.py #2566 (thanks @henriquejsfj)
* [BUGFIX] Sorter Configuration Added to DataConnectorConfig and DataConnectorConfigSchema #2572
* [BUGFIX] Remove autosave of Checkpoints in test_yaml_config and store SimpleCheckpoint as Checkpoint #2549
* [ENHANCE] Update UserConfigurableProfiler to increase tolerance for mostly parameter of nullity expectations
* [BUGFIX] Populate (data) asset name in data docs for SimpleSqlalchemy datasource (Thanks @xaniasd)
* [BUGFIX] pandas partial read_ functions not being unwrapped (Thanks @luke321321)
* [BUGFIX] Don't stop SparkContext when running in Databricks (#2587) (Thanks @jarandaf)
* [MAINTENANCE] Oracle listed twice in list of sqlalchemy dialects #2609
* [FEATURE] Oracle support added to sqlalchemy datasource and dataset #2609

0.13.14
-----------------
* [BUGFIX] Use temporary paths in tests #2545
* [FEATURE] Allow custom data_asset_name for in-memory dataframes #2494
* [ENHANCEMENT] Restore cli functionality for legacy checkpoints #2511
* [BUGFIX] Can not create Azure Backend with TupleAzureBlobStoreBackend #2513 (thanks @benoitLebreton-perso)
* [BUGFIX] force azure to set content_type='text/html' if the file is HTML #2539 (thanks @benoitLebreton-perso)
* [BUGFIX] Temporarily pin SqlAlchemy to < 1.4.0 in requirements-dev-sqlalchemy.txt #2547
* [DOCS] Fix documentation links generated within template #2542 (thanks @thejasraju)
* [MAINTENANCE] Remove deprecated automerge config #249

0.13.13
-----------------
* [ENHANCEMENT] Improve support for median calculation in Athena (Thanks @kuhnen!) #2521
* [ENHANCEMENT] Update `suite scaffold` to work with the UserConfigurableProfiler #2519
* [MAINTENANCE] Add support for spark 3 based spark_config #2481

0.13.12
-----------------

* [FEATURE] Added EmailAction as a new Validation Action (Thanks @Cedric-Magnan!) #2479
* [ENHANCEMENT] CLI global options and checkpoint functionality for v3 api #2497
* [DOCS] Renamed the "old" and the "new" APIs to "V2 (Batch Kwargs) API" and "V3 (Batch Request) API" and added an article with recommendations for choosing between them

0.13.11
-----------------
* [FEATURE] Add "table.head" metric
* [FEATURE] Add support for BatchData as a core GE concept for all Execution Engines. #2395
 * NOTE: As part of our improvements to the underlying Batch API, we have refactored BatchSpec to be part of the "core" package in Great Expectations, consistent with its role coordinating communication about Batches between the Datasource and Execution Engine abstractions.
* [ENHANCEMENT] Explicit support for schema_name in the SqlAlchemyBatchData #2465. Issue #2340
* [ENHANCEMENT] Data docs can now be built skipping the index page using the python API #2224
* [ENHANCEMENT] Evaluation parameter runtime values rendering in data docs if arithmetic is present #2447. Issue #2215
* [ENHANCEMENT] When connecting to new Datasource, CLI prompt is consistent with rest of GE #2434
* [ENHANCEMENT] Adds basic test for bad s3 paths generated from regex #2427 (Thanks @lukedyer-peak!)
* [ENHANCEMENT] Updated UserConfigurableProfiler date parsing error handling #2459
* [ENHANCEMENT] Clarification of self_check error messages #2304
* [ENHANCEMENT] Allows gzipped files and other encodings to be read from S3 #2440 (Thanks @luke321321!)
* [BUGFIX] `expect_column_unique_value_count_to_be_between` renderer bug (duplicate "Distinct (%)") #2455. Issue #2423
* [BUGFIX] Fix S3 Test issue by pinning `moto` version < 2.0.0 #2470
* [BUGFIX] Check for datetime-parseable strings in validate_metric_value_between_configuration #2419. Issue #2340 (Thanks @victorwyee!)
* [BUGFIX] `expect_compound_columns_to_be_unique` ExpectationConfig added #2471 Issue #2464
* [BUGFIX] In basic profiler, handle date parsing and overflow exceptions separately #2431 (Thanks @peterdhansen!)
* [BUGFIX] Fix sqlalchemy column comparisons when comparison was done between different datatypes #2443 (Thanks @peterdhansen!)
* [BUGFIX] Fix divide by zero error in expect_compound_columns_to_be_unique #2454 (Thanks @jdimatteo!)
* [DOCS] added how-to guide for user configurable profiler #2452
* [DOCS] Linked videos and minor documentation addition #2388
* [DOCS] Modifying getting started tutorial content to work with 0.13.8+ #2418
* [DOCS] add case studies to header in docs #2430
* [MAINTENANCE] Updates to Azure pipeline configurations #2462
* [MAINTENANCE] Allowing the tests to run with Docker-in-Windows #2402 (Thanks @Patechoc!)
* [MAINTENANCE] Add support for automatically building expectations gallery metadata #2386


0.13.10
-----------------
* [ENHANCEMENT] Optimize tests #2421
* [ENHANCEMENT] Add docstring for _invert_regex_to_data_reference_template #2428
* [ENHANCEMENT] Added expectation to check if data is in alphabetical ordering #2407 (Thanks @sethdmay!)
* [BUGFIX] Fixed a broken docs link #2433
* [BUGFIX] Missing `markown_text.j2` jinja template #2422
* [BUGFIX] parse_strings_as_datetimes error with user_configurable_profiler #2429
* [BUGFIX] Update `suite edit` and `suite scaffold` notebook renderers to output functional validation cells #2432
* [DOCS] Update how_to_create_custom_expectations_for_pandas.rst #2426 (Thanks @henriquejsfj!)
* [DOCS] Correct regex escape for data connectors #2425 (Thanks @lukedyer-peak!)
* [CONTRIB] Expectation: Matches benfords law with 80 percent confidence interval test #2406 (Thanks @vinodkri1!)


0.13.9
-----------------
* [FEATURE] Add TupleAzureBlobStoreBackend (thanks @syahdeini) #1975
* [FEATURE] Add get_metrics interface to Modular Expectations Validator API
* [ENHANCEMENT] Add possibility to pass boto3 configuration to TupleS3StoreBackend (Thanks for #1691 to @mgorsk1!) #2371
* [ENHANCEMENT] Removed the logic that prints the "This configuration object was built using version..." warning when current version of Great Expectations is not the same as the one used to build the suite, since it was not actionable #2366
* [ENHANCEMENT] Update Validator with more informative error message
* [BUGFIX] Ensure that batch_spec_passthrough is handled correctly by properly refactoring build_batch_spec and _generate_batch_spec_parameters_from_batch_definition for all DataConnector classes
* [BUGFIX] Display correct unexpected_percent in DataDocs - corrects the result object from map expectations to return the same "unexpected_percent" as is used to evaluate success (excluding null values from the denominator). The old value is now returned in a key called "unexpected_percent_total" (thanks @mlondschien) #1875
* [BUGFIX] Add python=3.7 argument to conda env creation (thanks @scouvreur!) #2391
* [BUGFIX] Fix issue with temporary table creation in MySQL #2389
* [BUGFIX] Remove duplicate code in data_context.store.tuple_store_backend (Thanks @vanderGoes)
* [BUGFIX] Fix issue where WarningAndFailureExpectationSuitesValidationOperator failing when warning suite fails
* [DOCS] Update How to instantiate a Data Context on Databricks Spark cluster for 0.13+ #2379
* [DOCS] How to load a Pandas DataFrame as a Batch #2327
* [DOCS] Added annotations for Expectations not yet ported to the new Modular Expectations API.
* [DOCS] How to load a Spark DataFrame as a Batch #2385
* [MAINTENANCE] Add checkpoint store to store backend defaults #2378


0.13.8
-----------------
* [FEATURE] New implementation of Checkpoints that uses dedicated CheckpointStore (based on the new ConfigurationStore mechanism) #2311, #2338
* [BUGFIX] Fix issue causing incorrect identification of partially-implemented expectations as not abstract #2334
* [BUGFIX] DataContext with multiple DataSources no longer scans all configurations #2250


0.13.7
-----------------
* [BUGFIX] Fix Local variable 'temp_table_schema_name' might be referenced before assignment bug in sqlalchemy_dataset.py #2302
* [MAINTENANCE] Ensure compatibility with new pip resolver v20.3+ #2256
* [ENHANCEMENT] Improvements in the how-to guide, run_diagnostics method in Expectation base class and Expectation templates to support the new rapid "dev loop" of community-contributed Expectations. #2296
* [ENHANCEMENT] Improvements in the output of Expectations tests to make it more legible. #2296
* [DOCS] Clarification of the instructions for using conda in the "Setting Up Your Dev Environment" doc. #2306


0.13.6
-----------------
* [ENHANCEMENT] Skip checks when great_expectations package did not change #2287
* [ENHANCEMENT] A how-to guide, run_diagnostics method in Expectation base class and Expectation templates to support the new rapid "dev loop" of community-contributed Expectations. #2222
* [BUGFIX] Fix Local variable 'query_schema' might be referenced before assignment bug in sqlalchemy_dataset.py #2286 (Thanks @alessandrolacorte!)
* [BUGFIX] Use correct schema to fetch table and column metadata #2284 (Thanks @armaandhull!)
* [BUGFIX] Updated sqlalchemy_dataset to convert numeric metrics to json_serializable up front, avoiding an issue where expectations on data immediately fail due to the conversion to/from json. #2207


0.13.5
-----------------
* [FEATURE] Add MicrosoftTeamsNotificationAction (Thanks @Antoninj!)
* [FEATURE] New ``contrib`` package #2264
* [ENHANCEMENT] Data docs can now be built skipping the index page using the python API #2224
* [ENHANCEMENT] Speed up new suite creation flow when connecting to Databases. Issue #1670 (Thanks @armaandhull!)
* [ENHANCEMENT] Serialize PySpark DataFrame by converting to dictionary #2237
* [BUGFIX] Mask passwords in DataContext.list_datasources(). Issue #2184
* [BUGFIX] Skip escaping substitution variables in escape_all_config_variables #2243. Issue #2196 (Thanks @
varundunga!)
* [BUGFIX] Pandas extension guessing #2239 (Thanks @sbrugman!)
* [BUGFIX] Replace runtime batch_data DataFrame with string #2240
* [BUGFIX] Update Notebook Render Tests to Reflect Updated Python Packages #2262
* [DOCS] Updated the code of conduct to mention events #2278
* [DOCS] Update the diagram for batch metadata #2161
* [DOCS] Update metrics.rst #2257
* [MAINTENANCE] Different versions of Pandas react differently to corrupt XLS files. #2230
* [MAINTENANCE] remove the obsolete TODO comments #2229 (Thanks @beyondacm!)
* [MAINTENANCE] Update run_id to airflow_run_id for clarity. #2233


0.13.4
-----------------
* [FEATURE] Implement expect_column_values_to_not_match_regex_list in Spark (Thanks @mikaylaedwards!)
* [ENHANCEMENT] Improve support for quantile calculations in Snowflake
* [ENHANCEMENT] DataDocs show values of Evaluation Parameters #2165. Issue #2010
* [ENHANCEMENT] Work on requirements.txt #2052 (Thanks @shapiroj18!)
* [ENHANCEMENT] expect_table_row_count_to_equal_other_table #2133
* [ENHANCEMENT] Improved support for quantile calculations in Snowflake #2176
* [ENHANCEMENT] DataDocs show values of Evaluation Parameters #2165
* [BUGFIX] Add pagination to TupleS3StoreBackend.list_keys() #2169. Issue #2164
* [BUGFIX] Fixed black conflict, upgraded black, made import optional #2183
* [BUGFIX] Made improvements for the treatment of decimals for database backends for lossy conversion #2207
* [BUGFIX] Pass manually_initialize_store_backend_id to database store backends to mirror functionality of other backends. Issue #2181
* [BUGFIX] Make glob_directive more permissive in ConfiguredAssetFilesystemDataConnector #2197. Issue #2193
* [DOCS] Added link to Youtube video on in-code contexts #2177
* [DOCS] Docstrings for DataConnector and associated classes #2172
* [DOCS] Custom expectations improvement #2179
* [DOCS] Add a conda example to creating virtualenvs #2189
* [DOCS] Fix Airflow logo URL #2198 (Thanks @floscha!)
* [DOCS] Update explore_expectations_in_a_notebook.rst #2174
* [DOCS] Change to DOCS that describe Evaluation Parameters #2209
* [MAINTENANCE] Removed mentions of show_cta_footer and added deprecation notes in usage stats #2190. Issue #2120

0.13.3
-----------------
* [ENHANCEMENT] Updated the BigQuery Integration to create a view instead of a table (thanks @alessandrolacorte!) #2082.
* [ENHANCEMENT] Allow  database store backend to support specification of schema in credentials file
* [ENHANCEMENT] Add support for connection_string and url in configuring DatabaseStoreBackend, bringing parity to other SQL-based objects. In the rare case of user code that instantiates a DatabaseStoreBackend without using the Great Expectations config architecture, users should ensure they are providing kwargs to init, because the init signature order has changed.
* [ENHANCEMENT] Improved exception handling in the Slack notifications rendering logic
* [ENHANCEMENT] Uniform configuration support for both 0.13 and 0.12 versions of the Datasource class
* [ENHANCEMENT] A single `DataContext.get_batch()` method supports both 0.13 and 0.12 style call arguments
* [ENHANCEMENT] Initializing DataContext in-code is now available in both 0.13 and 0.12 versions
* [BUGFIX] Fixed a bug in the error printing logic in several exception handling blocks in the Data Docs rendering. This will make it easier for users to submit error messages in case of an error in rendering.
* [DOCS] Miscellaneous doc improvements
* [DOCS] Update cloud composer workflow to use GCSStoreBackendDefaults

0.13.2
-----------------
* [ENHANCEMENT] Support avro format in Spark datasource (thanks @ryanaustincarlson!) #2122
* [ENHANCEMENT] Made improvements to the backend for expect_column_quantile_values_to_be_between #2127
* [ENHANCEMENT] Robust Representation in Configuration of Both Legacy and New Datasource
* [ENHANCEMENT] Continuing 0.13 clean-up and improvements
* [BUGFIX] Fix spark configuration not getting passed to the SparkSession builder (thanks @EricSteg!) #2124
* [BUGFIX] Misc bugfixes and improvements to code & documentation for new in-code data context API #2118
* [BUGFIX] When Introspecting a database, sql_data_connector will ignore view_names that are also system_tables
* [BUGFIX] Made improvements for code & documentation for in-code data context
* [BUGFIX] Fixed bug where TSQL mean on `int` columns returned incorrect result
* [DOCS] Updated explanation for ConfiguredAssetDataConnector and InferredAssetDataConnector
* [DOCS] General 0.13 docs improvements

0.13.1
-----------------
* [ENHANCEMENT] Improved data docs performance by ~30x for large projects and ~4x for smaller projects by changing instantiation of Jinja environment #2100
* [ENHANCEMENT] Allow  database store backend to support specification of schema in credentials file #2058 (thanks @GTLangseth!)
* [ENHANCEMENT] More detailed information in Datasource.self_check() diagnostic (concerning ExecutionEngine objects)
* [ENHANCEMENT] Improve UI for in-code data contexts #2068
* [ENHANCEMENT] Add a store_backend_id property to StoreBackend #2030, #2075
* [ENHANCEMENT] Use an existing expectation_store.store_backend_id to initialize an in-code DataContext #2046, #2075
* [BUGFIX] Corrected handling of boto3_options by PandasExecutionEngine
* [BUGFIX] New Expectation via CLI / SQL Query no longer throws TypeError
* [BUGFIX] Implement validator.default_expectations_arguments
* [DOCS] Fix doc create and editing expectations #2105 (thanks @Lee-W!)
* [DOCS] Updated documentation on 0.13 classes
* [DOCS] Fixed a typo in the HOWTO guide for adding a self-managed Spark datasource
* [DOCS] Updated documentation for new UI for in-code data contexts

0.13.0
-----------------
* INTRODUCING THE NEW MODULAR EXPECTATIONS API (Experimental): this release introduces a new way to create expectation logic in its own class, making it much easier to author and share expectations. ``Expectation`` and ``MetricProvider`` classes now work together to validate data and consolidate logic for all backends by function. See the how-to guides in our documentation for more information on how to use the new API.
* INTRODUCING THE NEW DATASOURCE API (Experimental): this release introduces a new way to connect to datasources providing much richer guarantees for discovering ("inferring") data assets and partitions. The new API replaces "BatchKwargs" and "BatchKwargsGenerators" with BatchDefinition and BatchSpec objects built from DataConnector classes. You can read about the new API in our docs.
* The Core Concepts section of our documentation has been updated with descriptions of the classes and concepts used in the new API; we will continue to update that section and welcome questions and improvements.
* BREAKING: Data Docs rendering is now handled in the new Modular Expectations, which means that any custom expectation rendering needs to be migrated to the new API to function in version 0.13.0.
* BREAKING: **Renamed** Datasource to LegacyDatasource and introduced the new Datasource class. Because most installations rely on one PandasDatasource, SqlAlchemyDatasource, or SparkDFDatasource, most users will not be affected. However, if you have implemented highly customized Datasource class inheriting from the base class, you may need to update your inheritance.
* BREAKING: The new Modular Expectations API will begin removing the ``parse_strings_as_datetimes`` and ``allow_cross_type_comparisons`` flags in expectations. Expectation Suites that use the flags will need to be updated to use the new Modular Expectations. In general, simply removing the flag will produce correct behavior; if you still want the exact same semantics, you should ensure your raw data already has typed datetime objects.
* **NOTE:** Both the new Datasource API and the new Modular Expectations API are *experimental* and will change somewhat during the next several point releases. We are extremely excited for your feedback while we iterate rapidly, and continue to welcome new community contributions.

0.12.10
-----------------
* [BUGFIX] Update requirements.txt for ruamel.yaml to >=0.16 - #2048 (thanks @mmetzger!)
* [BUGFIX] Added option to return scalar instead of list from query store #2060
* [BUGFIX] Add missing markdown_content_block_container #2063
* [BUGFIX] Fixed a divided by zero error for checkpoints on empty expectation suites #2064
* [BUGFIX] Updated sort to correctly return partial unexpected results when expect_column_values_to_be_of_type has more than one unexpected type #2074
* [BUGFIX] Resolve Data Docs resource identifier issues to speed up UpdateDataDocs action #2078
* [DOCS] Updated contribution changelog location #2051 (thanks @shapiroj18!)
* [DOCS] Adding Airflow operator and Astrononomer deploy guides #2070
* [DOCS] Missing image link to bigquery logo #2071 (thanks @nelsonauner!)

0.12.9
-----------------
* [BUGFIX] Fixed the import of s3fs to use the optional import pattern - issue #2053
* [DOCS] Updated the title styling and added a Discuss comment article for the OpsgenieAlertAction how-to guide

0.12.8
-----------------
* [FEATURE] Add OpsgenieAlertAction #2012 (thanks @miike!)
* [FEATURE] Add S3SubdirReaderBatchKwargsGenerator #2001 (thanks @noklam)
* [ENHANCEMENT] Snowflake uses temp tables by default while still allowing transient tables
* [ENHANCEMENT] Enabled use of lowercase table and column names in GE with the `use_quoted_name` key in batch_kwargs #2023
* [BUGFIX] Basic suite builder profiler (suite scaffold) now skips excluded expectations #2037
* [BUGFIX] Off-by-one error in linking to static images #2036 (thanks @NimaVaziri!)
* [BUGFIX] Improve handling of pandas NA type issue #2029 PR #2039 (thanks @isichei!)
* [DOCS] Update Virtual Environment Example #2027 (thanks @shapiroj18!)
* [DOCS] Update implemented_expectations.rst (thanks @jdimatteo!)
* [DOCS] Update how_to_configure_a_pandas_s3_datasource.rst #2042 (thanks @CarstenFrommhold!)

0.12.7
-----------------
* [ENHANCEMENT] CLI supports s3a:// or gs:// paths for Pandas Datasources (issue #2006)
* [ENHANCEMENT] Escape $ characters in configuration, support multiple substitutions (#2005 & #2015)
* [ENHANCEMENT] Implement Skip prompt flag on datasource profile cli (#1881 Thanks @thcidale0808!)
* [BUGFIX] Fixed bug where slack messages cause stacktrace when data docs pages have issue
* [DOCS] How to use docker images (#1797)
* [DOCS] Remove incorrect doc line from PagerdutyAlertAction (Thanks @niallrees!)
* [MAINTENANCE] Update broken link (Thanks @noklam!)
* [MAINTENANCE] Fix path for how-to guide (Thanks @gauthamzz!)

0.12.6
-----------------
* [BUGFIX] replace black in requirements.txt

0.12.5
-----------------
* [ENHANCEMENT] Implement expect_column_values_to_be_json_parseable in spark (Thanks @mikaylaedwards!)
* [ENHANCEMENT] Fix boto3 options passing into datasource correctly (Thanks @noklam!)
* [ENHANCEMENT] Add .pkl to list of recognized extensions (Thanks @KPLauritzen!)
* [BUGFIX] Query batch kwargs support for Athena backend (issue 1964)
* [BUGFIX] Skip config substitution if key is "password" (issue 1927)
* [BUGFIX] fix site_names functionality and add site_names param to get_docs_sites_urls (issue 1991)
* [BUGFIX] Always render expectation suites in data docs unless passing a specific ExpectationSuiteIdentifier in resource_identifiers (issue 1944)
* [BUGFIX] remove black from requirements.txt
* [BUGFIX] docs build cli: fix --yes argument (Thanks @varunbpatil!)
* [DOCS] Update docstring for SubdirReaderBatchKwargsGenerator (Thanks @KPLauritzen!)
* [DOCS] Fix broken link in README.md (Thanks @eyaltrabelsi!)
* [DOCS] Clarifications on several docs (Thanks all!!)

0.12.4
-----------------
* [FEATURE] Add PagerdutyAlertAction (Thanks @NiallRees!)
* [FEATURE] enable using Minio for S3 backend (Thanks @noklam!)
* [ENHANCEMENT] Add SqlAlchemy support for expect_compound_columns_to_be_unique (Thanks @jhweaver!)
* [ENHANCEMENT] Add Spark support for expect_compound_columns_to_be_unique (Thanks @tscottcoombes1!)
* [ENHANCEMENT] Save expectation suites with datetimes in evaluation parameters (Thanks @mbakunze!)
* [ENHANCEMENT] Show data asset name in Slack message (Thanks @haydarai!)
* [ENHANCEMENT] Enhance data doc to show data asset name in overview block (Thanks @noklam!)
* [ENHANCEMENT] Clean up checkpoint output
* [BUGFIX] Change default prefix for TupleStoreBackend (issue 1907)
* [BUGFIX] Duplicate s3 approach for GCS for building object keys
* [BUGFIX] import NotebookConfig (Thanks @cclauss!)
* [BUGFIX] Improve links (Thanks @sbrugman!)
* [MAINTENANCE] Unpin black in requirements (Thanks @jtilly!)
* [MAINTENANCE] remove test case name special characters

0.12.3
-----------------
* [ENHANCEMENT] Add expect_compound_columns_to_be_unique and clarify multicolumn uniqueness
* [ENHANCEMENT] Add expectation expect_table_columns_to_match_set
* [ENHANCEMENT] Checkpoint run command now prints out details on each validation #1437
* [ENHANCEMENT] Slack notifications can now display links to GCS-hosted DataDocs sites
* [ENHANCEMENT] Public base URL can be configured for Data Docs sites
* [ENHANCEMENT] SuiteEditNotebookRenderer.add_header class now allows usage of env variables in jinja templates (thanks @mbakunze)!
* [ENHANCEMENT] Display table for Cramer's Phi expectation in Data Docs (thanks @mlondschien)!
* [BUGFIX] Explicitly convert keys to tuples when removing from TupleS3StoreBackend (thanks @balexander)!
* [BUGFIX] Use more-specific s3.meta.client.exceptions with dealing with boto resource api (thanks @lcorneliussen)!
* [BUGFIX] Links to Amazon S3 are compatible with virtual host-style access and path-style access
* [DOCS] How to Instantiate a Data Context on a Databricks Spark Cluster
* [DOCS] Update to Deploying Great Expectations with Google Cloud Composer
* [MAINTENANCE] Update moto dependency to include cryptography (see #spulec/moto/3290)

0.12.2
-----------------
* [ENHANCEMENT] Update schema for anonymized expectation types to avoid large key domain
* [ENHANCEMENT] BaseProfiler type mapping expanded to include more pandas and numpy dtypes
* [BUGFIX] Allow for pandas reader option inference with parquet and Excel (thanks @dlachasse)!
* [BUGFIX] Fix bug where running checkpoint fails if GCS data docs site has a prefix (thanks @sergii-tsymbal-exa)!
* [BUGFIX] Fix bug in deleting datasource config from config file (thanks @rxmeez)!
* [BUGFIX] clarify inclusiveness of min/max values in string rendering
* [BUGFIX] Building data docs no longer crashes when a data asset name is an integer #1913
* [DOCS] Add notes on transient table creation to Snowflake guide (thanks @verhey)!
* [DOCS] Fixed several broken links and glossary organization (thanks @JavierMonton and @sbrugman)!
* [DOCS] Deploying Great Expectations with Google Cloud Composer (Hosted Airflow)

0.12.1
-----------------
* [FEATURE] Add ``expect_column_pair_cramers_phi_value_to_be_less_than`` expectation to ``PandasDatasource`` to check for the independence of two columns by computing their Cramers Phi (thanks @mlondschien)!
* [FEATURE] add support for ``expect_column_pair_values_to_be_in_set`` to ``Spark`` (thanks @mikaylaedwards)!
* [FEATURE] Add new expectation:`` expect_multicolumn_sum_to_equal`` for ``pandas` and ``Spark`` (thanks @chipmyersjr)!
* [ENHANCEMENT] Update isort, pre-commit & pre-commit hooks, start more linting (thanks @dandandan)!
* [ENHANCEMENT] Bundle shaded marshmallow==3.7.1 to avoid dependency conflicts on GCP Composer
* [ENHANCEMENT] Improve row_condition support in aggregate expectations
* [BUGFIX] SuiteEditNotebookRenderer no longer break GCS and S3 data paths
* [BUGFIX] Fix bug preventing the use of get_available_partition_ids in s3 generator
* [BUGFIX] SuiteEditNotebookRenderer no longer break GCS and S3 data paths
* [BUGFIX] TupleGCSStoreBackend: remove duplicate prefix for urls (thanks @azban)!
* [BUGFIX] Fix `TypeError: unhashable type` error in Data Docs rendering

0.12.0
-----------------
* [BREAKING] This release includes a breaking change that *only* affects users who directly call `add_expectation`, `remove_expectation`, or `find_expectations`. (Most users do not use these APIs but add Expectations by stating them directly on Datasets). Those methods have been updated to take an ExpectationConfiguration object and `match_type` object. The change provides more flexibility in determining which expectations should be modified and allows us provide substantially improved support for two major features that we have frequently heard requested: conditional Expectations and more flexible multi-column custom expectations. See :ref:`expectation_suite_operations` and :ref:`migrating_versions` for more information.
* [FEATURE] Add support for conditional expectations using pandas execution engine (#1217 HUGE thanks @arsenii!)
* [FEATURE] ValidationActions can now consume and return "payload", which can be used to share information across ValidationActions
* [FEATURE] Add support for nested columns in the PySpark expectations (thanks @bramelfrink)!
* [FEATURE] add support for `expect_column_values_to_be_increasing` to `Spark` (thanks @mikaylaedwards)!
* [FEATURE] add support for `expect_column_values_to_be_decreasing` to `Spark` (thanks @mikaylaedwards)!
* [FEATURE] Slack Messages sent as ValidationActions now have link to DataDocs, if available.
* [FEATURE] Expectations now define “domain,” “success,” and “runtime” kwargs to allow them to determine expectation equivalence for updating expectations. Fixes column pair expectation update logic.
* [ENHANCEMENT] Add a `skip_and_clean_missing` flag to `DefaultSiteIndexBuilder.build` (default True). If True, when an index page is being built and an existing HTML page does not have corresponding source data (i.e. an expectation suite or validation result was removed from source store), the HTML page is automatically deleted and will not appear in the index. This ensures that the expectations store and validations store are the source of truth for Data Docs.
* [ENHANCEMENT] Include datetime and bool column types in descriptive documentation results
* [ENHANCEMENT] Improve data docs page breadcrumbs to have clearer run information
* [ENHANCEMENT] Data Docs Validation Results only shows unexpected value counts if all unexpected values are available
* [ENHANCEMENT] Convert GE version key from great_expectations.__version__ to great_expectations_version (thanks, @cwerner!) (#1606)
* [ENHANCEMENT] Add support in JSON Schema profiler for combining schema with anyOf key and creating nullability expectations
* [BUGFIX] Add guard for checking Redshift Dialect in match_like_pattern expectation
* [BUGFIX] Fix content_block build failure for dictionary content - (thanks @jliew!) #1722
* [BUGFIX] Fix bug that was preventing env var substitution in `config_variables.yml` when not at the top level
* [BUGFIX] Fix issue where expect_column_values_to_be_in_type_list did not work with positional type_list argument in SqlAlchemyDataset or SparkDFDataset
* [BUGFIX] Fixes a bug that was causing exceptions to occur if user had a Data Docs config excluding a particular site section
* [DOCS] Add how-to guides for configuring MySQL and MSSQL Datasources
* [DOCS] Add information about issue tags to contributing docs
* [DEPRECATION] Deprecate demo suite behavior in `suite new`

0.11.9
-----------------
* [FEATURE] New Dataset Support: Microsoft SQL Server
* [FEATURE] Render expectation validation results to markdown
* [FEATURE] Add --assume-yes/--yes/-y option to cli docs build command (thanks @feluelle)
* [FEATURE] Add SSO and SSH key pair authentication for Snowflake (thanks @dmateusp)
* [FEATURE] Add pattern-matching expectations that use the Standard SQL "LIKE" operator: "expect_column_values_to_match_like_pattern", "expect_column_values_to_not_match_like_pattern", "expect_column_values_to_match_like_pattern_list", and "expect_column_values_to_not_match_like_pattern_list"
* [ENHANCEMENT] Make Data Docs rendering of profiling results more flexible by deprecating the reliance on validation results having the specific run_name of "profiling"
* [ENHANCEMENT] Use green checkmark in Slack msgs instead of tada
* [ENHANCEMENT] log class instantiation errors for better debugging
* [BUGFIX] usage_statistics decorator now handles 'dry_run' flag
* [BUGFIX] Add spark_context to DatasourceConfigSchema (#1713) (thanks @Dandandan)
* [BUGFIX] Handle case when unexpected_count list element is str
* [DOCS] Deploying Data Docs
* [DOCS] New how-to guide: How to instantiate a Data Context on an EMR Spark cluster
* [DOCS] Managed Spark DF Documentation #1729 (thanks @mgorsk1)
* [DOCS] Typos and clarifications (thanks @dechoma @sbrugman @rexboyce)

0.11.8
-----------------
* [FEATURE] Customizable "Suite Edit" generated notebooks
* [ENHANCEMENT] Add support and docs for loading evaluation parameter from SQL database
* [ENHANCEMENT] Fixed some typos/grammar and a broken link in the suite_scaffold_notebook_renderer
* [ENHANCEMENT] allow updates to DatabaseStoreBackend keys by default, requiring `allow_update=False` to disallow
* [ENHANCEMENT] Improve support for prefixes declared in TupleS3StoreBackend that include reserved characters
* [BUGFIX] Fix issue where allow_updates was set for StoreBackend that did not support it
* [BUGFIX] Fix issue where GlobReaderBatchKwargsGenerator failed with relative base_directory
* [BUGFIX] Adding explicit requirement for "importlib-metadata" (needed for Python versions prior to Python 3.8).
* [MAINTENANCE] Install GitHub Dependabot
* [BUGFIX] Fix missing importlib for python 3.8 #1651

0.11.7
-----------------
* [ENHANCEMENT] Improve CLI error handling.
* [ENHANCEMENT] Do not register signal handlers if not running in main thread
* [ENHANCEMENT] store_backend (S3 and GCS) now throws InvalidKeyError if file does not exist at expected location
* [BUGFIX] ProfilerTypeMapping uses lists instead of sets to prevent serialization errors when saving suites created by JsonSchemaProfiler
* [DOCS] Update suite scaffold how-to
* [DOCS] Docs/how to define expectations that span multiple tables
* [DOCS] how to metadata stores validation on s3

0.11.6
-----------------
* [FEATURE] Auto-install Python DB packages.  If the required packages for a DB library are not installed, GE will offer the user to install them, without exiting CLI
* [FEATURE] Add new expectation expect_table_row_count_to_equal_other_table for SqlAlchemyDataset
* [FEATURE] A profiler that builds suites from JSONSchema files
* [ENHANCEMENT] Add ``.feather`` file support to PandasDatasource
* [ENHANCEMENT] Use ``colorama init`` to support terminal color on Windows
* [ENHANCEMENT] Update how_to_trigger_slack_notifications_as_a_validation_action.rst
* [ENHANCEMENT] Added note for config_version in great_expectations.yml
* [ENHANCEMENT] Implement "column_quantiles" for MySQL (via a compound SQLAlchemy query, since MySQL does not support "percentile_disc")
* [BUGFIX] "data_asset.validate" events with "data_asset_name" key in the batch kwargs were failing schema validation
* [BUGFIX] database_store_backend does not support storing Expectations in DB
* [BUGFIX] instantiation of ExpectationSuite always adds GE version metadata to prevent datadocs from crashing
* [BUGFIX] Fix all tests having to do with missing data source libraries
* [DOCS] will/docs/how_to/Store Expectations on Google Cloud Store

0.11.5
-----------------
* [FEATURE] Add support for expect_column_values_to_match_regex_list exception for Spark backend
* [ENHANCEMENT] Added 3 new usage stats events: "cli.new_ds_choice", "data_context.add_datasource", and "datasource.sqlalchemy.connect"
* [ENHANCEMENT] Support platform_specific_separator flag for TupleS3StoreBackend prefix
* [ENHANCEMENT] Allow environment substitution in config_variables.yml
* [BUGFIX] fixed issue where calling head() on a SqlAlchemyDataset would fail if the underlying table is empty
* [BUGFIX] fixed bug in rounding of mostly argument to nullity expectations produced by the BasicSuiteBuilderProfiler
* [DOCS] New How-to guide: How to add a Validation Operator (+ updated in Validation Operator doc strings)

0.11.4
-----------------
* [BUGIFX] Fixed an error that crashed the CLI when called in an environment with neither SQLAlchemy nor google.auth installed

0.11.3
-----------------
* [ENHANCEMENT] Removed the misleading scary "Site doesn't exist or is inaccessible" message that the CLI displayed before building Data Docs for the first time.
* [ENHANCEMENT] Catch sqlalchemy.exc.ArgumentError and google.auth.exceptions.GoogleAuthError in SqlAlchemyDatasource __init__ and re-raise them as DatasourceInitializationError - this allows the CLI to execute its retry logic when users provide a malformed SQLAlchemy URL or attempt to connect to a BigQuery project without having proper authentication.
* [BUGFIX] Fixed issue where the URL of the Glossary of Expectations article in the auto-generated suite edit notebook was wrong (out of date) (#1557).
* [BUGFIX] Use renderer_type to set paths in jinja templates instead of utm_medium since utm_medium is optional
* [ENHANCEMENT] Bring in custom_views_directory in DefaultJinjaView to enable custom jinja templates stored in plugins dir
* [BUGFIX] fixed glossary links in walkthrough modal, README, CTA button, scaffold notebook
* [BUGFIX] Improved TupleGCSStoreBackend configurability (#1398 #1399)
* [BUGFIX] Data Docs: switch bootstrap-table-filter-control.min.js to CDN
* [ENHANCEMENT] BasicSuiteBuilderProfiler now rounds mostly values for readability
* [DOCS] Add AutoAPI as the primary source for API Reference docs.

0.11.2
-----------------
* [FEATURE] Add support for expect_volumn_values_to_match_json_schema exception for Spark backend (thanks @chipmyersjr!)
* [ENHANCEMENT] Add formatted __repr__ for ValidationOperatorResult
* [ENHANCEMENT] add option to suppress logging when getting expectation suite
* [BUGFIX] Fix object name construction when calling SqlAlchemyDataset.head (thanks @mascah!)
* [BUGFIX] Fixed bug where evaluation parameters used in arithmetic expressions would not be identified as upstream dependencies.
* [BUGFIX] Fix issue where DatabaseStoreBackend threw IntegrityError when storing same metric twice
* [FEATURE] Added new cli upgrade helper to help facilitate upgrading projects to be compatible with GE 0.11.
  See :ref:`upgrading_to_0.11` for more info.
* [BUGFIX] Fixed bug preventing GCS Data Docs sites to cleaned
* [BUGFIX] Correct doc link in checkpoint yml
* [BUGFIX] Fixed issue where CLI checkpoint list truncated names (#1518)
* [BUGFIX] Fix S3 Batch Kwargs Generator incorrect migration to new build_batch_kwargs API
* [BUGFIX] Fix missing images in data docs walkthrough modal
* [BUGFIX] Fix bug in checkpoints that was causing incorrect run_time to be set
* [BUGFIX] Fix issue where data docs could remove trailing zeros from values when low precision was requested

0.11.1
-----------------
* [BUGFIX] Fixed bug that was caused by comparison between timezone aware and non-aware datetimes
* [DOCS] Updated docs with info on typed run ids and validation operator results
* [BUGFIX] Update call-to-action buttons on index page with correct URLs

0.11.0
-----------------
* [BREAKING] ``run_id`` is now typed using the new ``RunIdentifier`` class, which consists of a ``run_time`` and
  ``run_name``. Existing projects that have Expectation Suite Validation Results must be migrated.
  See :ref:`upgrading_to_0.11` for instructions.
* [BREAKING] ``ValidationMetric`` and ``ValidationMetricIdentifier`` objects now have a ``data_asset_name`` attribute.
  Existing projects with evaluation parameter stores that have database backends must be migrated.
  See :ref:`upgrading_to_0.11` for instructions.
* [BREAKING] ``ValidationOperator.run`` now returns an instance of new type, ``ValidationOperatorResult`` (instead of a
  dictionary). If your code uses output from Validation Operators, it must be updated.
* Major update to the styling and organization of documentation! Watch for more content and reorganization as we continue to improve the documentation experience with Great Expectations.
* [FEATURE] Data Docs: redesigned index page with paginated/sortable/searchable/filterable tables
* [FEATURE] Data Docs: searchable tables on Expectation Suite Validation Result pages
* ``data_asset_name`` is now added to batch_kwargs by batch_kwargs_generators (if available) and surfaced in Data Docs
* Renamed all ``generator_asset`` parameters to ``data_asset_name``
* Updated the dateutil dependency
* Added experimental QueryStore
* Removed deprecated cli tap command
* Added of 0.11 upgrade helper
* Corrected Scaffold maturity language in notebook to Experimental
* Updated the installation/configuration documentation for Snowflake users
* [ENHANCEMENT] Improved error messages for misconfigured checkpoints.
* [BUGFIX] Fixed bug that could cause some substituted variables in DataContext config to be saved to `great_expectations.yml`

0.10.12
-----------------
* [DOCS] Improved help for CLI `checkpoint` command
* [BUGFIX] BasicSuiteBuilderProfiler could include extra expectations when only some expectations were selected (#1422)
* [FEATURE] add support for `expect_multicolumn_values_to_be_unique` and `expect_column_pair_values_A_to_be_greater_than_B`
  to `Spark`. Thanks @WilliamWsyHK!
* [ENHANCEMENT] Allow a dictionary of variables can be passed to the DataContext constructor to allow override
  config variables at runtime. Thanks @balexander!
* [FEATURE] add support for `expect_column_pair_values_A_to_be_greater_than_B` to `Spark`.
* [BUGFIX] Remove SQLAlchemy typehints to avoid requiring library (thanks @mzjp2)!
* [BUGFIX] Fix issue where quantile boundaries could not be set to zero. Thanks @kokes!

0.10.11
-----------------
* Bugfix: build_data_docs list_keys for GCS returns keys and when empty a more user friendly message
* ENHANCEMENT: Enable Redshift Quantile Profiling


0.10.10
-----------------
* Removed out-of-date Airflow integration examples. This repo provides a comprehensive example of Airflow integration: `#GE Airflow Example <https://github.com/superconductive/ge_tutorials>`_
* Bugfix suite scaffold notebook now has correct suite name in first markdown cell.
* Bugfix: fixed an example in the custom expectations documentation article - "result" key was missing in the returned dictionary
* Data Docs Bugfix: template string substitution is now done using .safe_substitute(), to handle cases where string templates
  or substitution params have extraneous $ signs. Also added logic to handle templates where intended output has groupings of 2 or more $ signs
* Docs fix: fix in yml for example action_list_operator for metrics
* GE is now auto-linted using Black

-----------------

* DataContext.get_docs_sites_urls now raises error if non-existent site_name is specified
* Bugfix for the CLI command `docs build` ignoring the --site_name argument (#1378)
* Bugfix and refactor for `datasource delete` CLI command (#1386) @mzjp2
* Instantiate datasources and validate config only when datasource is used (#1374) @mzjp2
* suite delete changed from an optional argument to a required one
* bugfix for uploading objects to GCP #1393
* added a new usage stats event for the case when a data context is created through CLI
* tuplefilestore backend, expectationstore backend remove_key bugs fixed
* no url is returned on empty data_docs site
* return url for resource only if key exists
* Test added for the period special char case
* updated checkpoint module to not require sqlalchemy
* added BigQuery as an option in the list of databases in the CLI
* added special cases for handling BigQuery - table names are already qualified with schema name, so we must make sure that we do not prepend the schema name twice
* changed the prompt for the name of the temp table in BigQuery in the CLI to hint that a fully qualified name (project.dataset.table) should be provided
* Bugfix for: expect_column_quantile_values_to_be_between expectation throws an "unexpected keyword WITHIN" on BigQuery (#1391)

0.10.8
-----------------
* added support for overriding the default jupyter command via a GE_JUPYTER_COMMAND environment variable (#1347) @nehiljain
* Bugfix for checkpoint missing template (#1379)

0.10.7
-----------------
* crud delete suite bug fix

0.10.6
-----------------

* Checkpoints: a new feature to ease deployment of suites into your pipelines
  - DataContext.list_checkpoints() returns a list of checkpoint names found in the project
  - DataContext.get_checkpoint() returns a validated dictionary loaded from yml
  - new cli commands

    - `checkpoint new`
    - `checkpoint list`
    - `checkpoint run`
    - `checkpoint script`

* marked cli `tap` commands as deprecating on next release
* marked cli `validation-operator run` command as deprecating
* internal improvements in the cli code
* Improve UpdateDataDocsAction docs

0.10.5
-----------------

* improvements to ge.read_json tests
* tidy up the changelog

  - Fix bullet list spacing issues
  - Fix 0.10. formatting
  - Drop roadmap_and_changelog.rst and move changelog.rst to the top level of the table of contents
* DataContext.run_validation_operator() now raises a DataContextError if:
  - no batches are passed
  - batches are of the the wrong type
  - no matching validation operator is found in the project
* Clarified scaffolding language in scaffold notebook
* DataContext.create() adds an additional directory: `checkpoints`
* Marked tap command for deprecation in next major release

0.10.4
-----------------
* consolidated error handling in CLI DataContext loading
* new cli command `suite scaffold` to speed up creation of suites
* new cli command `suite demo` that creates an example suite
* Update bigquery.rst `#1330 <https://github.com/great-expectations/great_expectations/issues/1330>`_
* Fix datetime reference in create_expectations.rst `#1321 <https://github.com/great-expectations/great_expectations/issues/1321>`_ Thanks @jschendel !
* Update issue templates
* CLI command experimental decorator
* Update style_guide.rst
* Add pull request template
* Use pickle to generate hash for dataframes with unhashable objects. `#1315 <https://github.com/great-expectations/great_expectations/issues/1315>`_ Thanks @shahinism !
* Unpin pytest

0.10.3
-----------------
* Use pickle to generate hash for dataframes with unhashable objects.

0.10.2
-----------------
* renamed NotebookRenderer to SuiteEditNotebookRenderer
* SuiteEditNotebookRenderer now lints using black
* New SuiteScaffoldNotebookRenderer renderer to expedite suite creation
* removed autopep8 dependency
* bugfix: extra backslash in S3 urls if store was configured without a prefix `#1314 <https://github.com/great-expectations/great_expectations/issues/1314>`_

0.10.1
-----------------
* removing bootstrap scrollspy on table of contents `#1282 <https://github.com/great-expectations/great_expectations/issues/1282>`_
* Silently tolerate connection timeout during usage stats reporting

0.10.0
-----------------
* (BREAKING) Clarified API language: renamed all ``generator`` parameters and methods to the more correct ``batch_kwargs_generator`` language. Existing projects may require simple migration steps. See :ref:`Upgrading to 0.10.x <upgrading_to_0.10.x>` for instructions.
* Adds anonymized usage statistics to Great Expectations. See this article for details: :ref:`Usage Statistics`.
* CLI: improve look/consistency of ``docs list``, ``suite list``, and ``datasource list`` output; add ``store list`` and ``validation-operator list`` commands.
* New SuiteBuilderProfiler that facilitates faster suite generation by allowing columns to be profiled
* Added two convenience methods to ExpectationSuite: get_table_expectations & get_column_expectations
* Added optional profiler_configuration to DataContext.profile() and DataAsset.profile()
* Added list_available_expectation_types() to DataAsset

0.9.11
-----------------
* Add evaluation parameters support in WarningAndFailureExpectationSuitesValidationOperator `#1284 <https://github.com/great-expectations/great_expectations/issues/1284>`_ thanks `@balexander <https://github.com/balexander>`_
* Fix compatibility with MS SQL Server. `#1269 <https://github.com/great-expectations/great_expectations/issues/1269>`_ thanks `@kepiej <https://github.com/kepiej>`_
* Bug fixes for query_generator `#1292 <https://github.com/great-expectations/great_expectations/issues/1292>`_ thanks `@ian-whitestone <https://github.com/ian-whitestone>`_

0.9.10
-----------------
* Data Docs: improve configurability of site_section_builders
* TupleFilesystemStoreBackend now ignore `.ipynb_checkpoints` directories `#1203 <https://github.com/great-expectations/great_expectations/issues/1203>`_
* bugfix for Data Docs links encoding on S3 `#1235 <https://github.com/great-expectations/great_expectations/issues/1235>`_

0.9.9
-----------------
* Allow evaluation parameters support in run_validation_operator
* Add log_level parameter to jupyter_ux.setup_notebook_logging.
* Add experimental display_profiled_column_evrs_as_section and display_column_evrs_as_section methods, with a minor (nonbreaking) refactor to create a new _render_for_jupyter method.
* Allow selection of site in UpdateDataDocsAction with new arg target_site_names in great_expectations.yml
* Fix issue with regular expression support in BigQuery (#1244)

0.9.8
-----------------
* Allow basic operations in evaluation parameters, with or without evaluation parameters.
* When unexpected exceptions occur (e.g., during data docs rendering), the user will see detailed error messages, providing information about the specific issue as well as the stack trace.
* Remove the "project new" option from the command line (since it is not implemented; users can only run "init" to create a new project).
* Update type detection for bigquery based on driver changes in pybigquery driver 0.4.14. Added a warning for users who are running an older pybigquery driver
* added execution tests to the NotebookRenderer to mitigate codegen risks
* Add option "persist", true by default, for SparkDFDataset to persist the DataFrame it is passed. This addresses #1133 in a deeper way (thanks @tejsvirai for the robust debugging support and reproduction on spark).

  * Disabling this option should *only* be done if the user has *already* externally persisted the DataFrame, or if the dataset is too large to persist but *computations are guaranteed to be stable across jobs*.

* Enable passing dataset kwargs through datasource via dataset_options batch_kwarg.
* Fix AttributeError when validating expectations from a JSON file
* Data Docs: fix bug that was causing erratic scrolling behavior when table of contents contains many columns
* Data Docs: add ability to hide how-to buttons and related content in Data Docs

0.9.7
-----------------
* Update marshmallow dependency to >3. NOTE: as of this release, you MUST use marshamllow >3.0, which REQUIRES python 3. (`#1187 <https://github.com/great-expectations/great_expectations/issues/1187>`_) @jcampbell

  * Schema checking is now stricter for expectation suites, and data_asset_name must not be present as a top-level key in expectation suite json. It is safe to remove.
  * Similarly, datasource configuration must now adhere strictly to the required schema, including having any required credentials stored in the "credentials" dictionary.

* New beta CLI command: `tap new` that generates an executable python file to expedite deployments. (`#1193 <https://github.com/great-expectations/great_expectations/issues/1193>`_) @Aylr
* bugfix in TableBatchKwargsGenerator docs
* Added feature maturity in README (`#1203 <https://github.com/great-expectations/great_expectations/issues/1203>`_) @kyleaton
* Fix failing test that should skip if postgresql not running (`#1199 <https://github.com/great-expectations/great_expectations/issues/1199>`_) @cicdw


0.9.6
-----------------
* validate result dict when instantiating an ExpectationValidationResult (`#1133 <https://github.com/great-expectations/great_expectations/issues/1133>`_)
* DataDocs: Expectation Suite name on Validation Result pages now link to Expectation Suite page
* `great_expectations init`: cli now asks user if csv has header when adding a Spark Datasource with csv file
* Improve support for using GCP Storage Bucket as a Data Docs Site backend (thanks @hammadzz)
* fix notebook renderer handling for expectations with no column kwarg and table not in their name (`#1194 <https://github.com/great-expectations/great_expectations/issues/1194>`_)


0.9.5
-----------------
* Fixed unexpected behavior with suite edit, data docs and jupyter
* pytest pinned to 5.3.5


0.9.4
-----------------
* Update CLI `init` flow to support snowflake transient tables
* Use filename for default expectation suite name in CLI `init`
* Tables created by SqlAlchemyDataset use a shorter name with 8 hex characters of randomness instead of a full uuid
* Better error message when config substitution variable is missing
* removed an unused directory in the GE folder
* removed obsolete config error handling
* Docs typo fixes
* Jupyter notebook improvements
* `great_expectations init` improvements
* Simpler messaging in validation notebooks
* replaced hacky loop with suite list call in notebooks
* CLI suite new now supports `--empty` flag that generates an empty suite and opens a notebook
* add error handling to `init` flow for cases where user tries using a broken file


0.9.3
-----------------
* Add support for transient table creation in snowflake (#1012)
* Improve path support in TupleStoreBackend for better cross-platform compatibility
* New features on `ExpectationSuite`

  - ``add_citation()``
  - ``get_citations()``

* `SampleExpectationsDatasetProfiler` now leaves a citation containing the original batch kwargs
* `great_expectations suite edit` now uses batch_kwargs from citations if they exist
* Bugfix :: suite edit notebooks no longer blow away the existing suite while loading a batch of data
* More robust and tested logic in `suite edit`
* DataDocs: bugfixes and improvements for smaller viewports
* Bugfix :: fix for bug that crashes SampleExpectationsDatasetProfiler if unexpected_percent is of type decimal.Decimal (`#1109 <https://github.com/great-expectations/great_expectations/issues/1109>`_)


0.9.2
-----------------
* Fixes #1095
* Added a `list_expectation_suites` function to `data_context`, and a corresponding CLI function - `suite list`.
* CI no longer enforces legacy python tests.

0.9.1
------
* Bugfix for dynamic "How to Edit This Expectation Suite" command in DataDocs

0.9.0
-----------------

Version 0.9.0 is a major update to Great Expectations! The DataContext has continued to evolve into a powerful tool
for ensuring that Expectation Suites can properly represent the way users think about their data, and upgrading will
make it much easier to store and share expectation suites, and to build data docs that support your whole team.
You’ll get awesome new features including improvements to data docs look and the ability to choose and store metrics
for building flexible data quality dashboards.

The changes for version 0.9.0 fall into several broad areas:

1. Onboarding

Release 0.9.0 of Great Expectations makes it much easier to get started with the project. The `init` flow has grown
to support a much wider array of use cases and to use more natural language rather than introducing
GreatExpectations concepts earlier. You can more easily configure different backends and datasources, take advantage
of guided walkthroughs to find and profile data, and share project configurations with colleagues.

If you have already completed the `init` flow using a previous version of Great Expectations, you do not need to
rerun the command. However, **there are some small changes to your configuration that will be required**. See
:ref:`migrating_versions` for details.

2. CLI Command Improvements

With this release we have introduced a consistent naming pattern for accessing subcommands based on the noun (a
Great Expectations object like `suite` or `docs`) and verb (an action like `edit` or `new`). The new user experience
will allow us to more naturally organize access to CLI tools as new functionality is added.

3. Expectation Suite Naming and Namespace Changes

Defining shared expectation suites and validating data from different sources is much easier in this release. The
DataContext, which manages storage and configuration of expectations, validations, profiling, and data docs, no
longer requires that expectation suites live in a datasource-specific “namespace.” Instead, you should name suites
with the logical name corresponding to your data, making it easy to share them or validate against different data
sources. For example, the expectation suite "npi" for National Provider Identifier data can now be shared across
teams who access the same logical data in local systems using Pandas, on a distributed Spark cluster, or via a
relational database.

Batch Kwargs, or instructions for a datasource to build a batch of data, are similarly freed from a required
namespace, and you can more easily integrate Great Expectations into workflows where you do not need to use a
BatchKwargsGenerator (usually because you have a batch of data ready to validate, such as in a table or a known
directory).

The most noticeable impact of this API change is in the complete removal of the DataAssetIdentifier class. For
example, the `create_expectation_suite` and `get_batch` methods now no longer require a data_asset_name parameter,
relying only on the expectation_suite_name and batch_kwargs to do their job. Similarly, there is no more asset name
normalization required. See the upgrade guide for more information.

4. Metrics and Evaluation Parameter Stores

Metrics have received much more love in this release of Great Expectations! We've improved the system for declaring
evaluation parameters that support dependencies between different expectation suites, so you can easily identify a
particular field in the result of one expectation to use as the input into another. And the MetricsStore is now much
more flexible, supporting a new ValidationAction that makes it possible to select metrics from a validation result
to be saved in a database where they can power a dashboard.

5. Internal Type Changes and Improvements

Finally, in this release, we have done a lot of work under the hood to make things more robust, including updating
all of the internal objects to be more strongly typed. That change, while largely invisible to end users, paves the
way for some really exciting opportunities for extending Great Expectations as we build a bigger community around
the project.


We are really excited about this release, and encourage you to upgrade right away to take advantage of the more
flexible naming and simpler API for creating, accessing, and sharing your expectations. As always feel free to join
us on Slack for questions you don't see addressed!


0.8.9__develop
-----------------


0.8.8
-----------------
* Add support for allow_relative_error to expect_column_quantile_values_to_be_between, allowing Redshift users access
  to this expectation
* Add support for checking backend type information for datetime columns using expect_column_min_to_be_between and
  expect_column_max_to_be_between

0.8.7
-----------------
* Add support for expect_column_values_to_be_of_type for BigQuery backend (#940)
* Add image CDN for community usage stats
* Documentation improvements and fixes

0.8.6
-----------------
* Raise informative error if config variables are declared but unavailable
* Update ExpectationsStore defaults to be consistent across all FixedLengthTupleStoreBackend objects
* Add support for setting spark_options via SparkDFDatasource
* Include tail_weights by default when using build_continuous_partition_object
* Fix Redshift quantiles computation and type detection
* Allow boto3 options to be configured (#887)

0.8.5
-----------------
* BREAKING CHANGE: move all reader options from the top-level batch_kwargs object to a sub-dictionary called
  "reader_options" for SparkDFDatasource and PandasDatasource. This means it is no longer possible to specify
  supplemental reader-specific options at the top-level of `get_batch`,  `yield_batch_kwargs` or `build_batch_kwargs`
  calls, and instead, you must explicitly specify that they are reader_options, e.g. by a call such as:
  `context.yield_batch_kwargs(data_asset_name, reader_options={'encoding': 'utf-8'})`.
* BREAKING CHANGE: move all query_params from the top-level batch_kwargs object to a sub-dictionary called
  "query_params" for SqlAlchemyDatasource. This means it is no longer possible to specify supplemental query_params at
  the top-level of `get_batch`,  `yield_batch_kwargs` or `build_batch_kwargs`
  calls, and instead, you must explicitly specify that they are query_params, e.g. by a call such as:
  `context.yield_batch_kwargs(data_asset_name, query_params={'schema': 'foo'})`.
* Add support for filtering validation result suites and validation result pages to show only failed expectations in
  generated documentation
* Add support for limit parameter to batch_kwargs for all datasources: Pandas, SqlAlchemy, and SparkDF; add support
  to generators to support building batch_kwargs with limits specified.
* Include raw_query and query_params in query_generator batch_kwargs
* Rename generator keyword arguments from data_asset_name to generator_asset to avoid ambiguity with normalized names
* Consistently migrate timestamp from batch_kwargs to batch_id
* Include batch_id in validation results
* Fix issue where batch_id was not included in some generated datasets
* Fix rendering issue with expect_table_columns_to_match_ordered_list expectation
* Add support for GCP, including BigQuery and GCS
* Add support to S3 generator for retrieving directories by specifying the `directory_assets` configuration
* Fix warning regarding implicit class_name during init flow
* Expose build_generator API publicly on datasources
* Allow configuration of known extensions and return more informative message when SubdirReaderBatchKwargsGenerator cannot find
  relevant files.
* Add support for allow_relative_error on internal dataset quantile functions, and add support for
  build_continuous_partition_object in Redshift
* Fix truncated scroll bars in value_counts graphs


0.8.4.post0
----------------
* Correct a packaging issue resulting in missing notebooks in tarball release; update docs to reflect new notebook
  locations.


0.8.4
-----------------
* Improved the tutorials that walk new users through the process of creating expectations and validating data
* Changed the flow of the init command - now it creates the scaffolding of the project and adds a datasource. After
  that users can choose their path.
* Added a component with links to useful tutorials to the index page of the Data Docs website
* Improved the UX of adding a SQL datasource in the CLI - now the CLI asks for specific credentials for Postgres,
  MySQL, Redshift and Snowflake, allows continuing debugging in the config file and has better error messages
* Added batch_kwargs information to DataDocs validation results
* Fix an issue affecting file stores on Windows


0.8.3
-----------------
* Fix a bug in data-docs' rendering of mostly parameter
* Correct wording for expect_column_proportion_of_unique_values_to_be_between
* Set charset and meta tags to avoid unicode decode error in some browser/backend configurations
* Improve formatting of empirical histograms in validation result data docs
* Add support for using environment variables in `config_variables_file_path`
* Documentation improvements and corrections


0.8.2.post0
------------
* Correct a packaging issue resulting in missing css files in tarball release


0.8.2
-----------------
* Add easier support for customizing data-docs css
* Use higher precision for rendering 'mostly' parameter in data-docs; add more consistent locale-based
  formatting in data-docs
* Fix an issue causing visual overlap of large numbers of validation results in build-docs index
* Documentation fixes (thanks @DanielOliver!) and improvements
* Minor CLI wording fixes
* Improved handling of MySql temporary tables
* Improved detection of older config versions


0.8.1
-----------------
* Fix an issue where version was reported as '0+unknown'


0.8.0
-----------------

Version 0.8.0 is a significant update to Great Expectations, with many improvements focused on configurability
and usability.  See the :ref:`migrating_versions` guide for more details on specific changes, which include
several breaking changes to configs and APIs.

Highlights include:

1. Validation Operators and Actions. Validation operators make it easy to integrate GE into a variety of pipeline runners. They
   offer one-line integration that emphasizes configurability. See the :ref:`validation_operators_and_actions`
   feature guide for more information.

   - The DataContext `get_batch` method no longer treats `expectation_suite_name` or `batch_kwargs` as optional; they
     must be explicitly specified.
   - The top-level GE validate method allows more options for specifying the specific data_asset class to use.

2. First-class support for plugins in a DataContext, with several features that make it easier to configure and
   maintain DataContexts across common deployment patterns.

   - **Environments**: A DataContext can now manage :ref:`environment_and_secrets` more easily thanks to more dynamic and
     flexible variable substitution.
   - **Stores**: A new internal abstraction for DataContexts, :ref:`Stores <reference__core_concepts__data_context__stores>`, make extending GE easier by
     consolidating logic for reading and writing resources from a database, local, or cloud storage.
   - **Types**: Utilities configured in a DataContext are now referenced using `class_name` and `module_name` throughout
     the DataContext configuration, making it easier to extend or supplement pre-built resources. For now, the "type"
     parameter is still supported but expect it to be removed in a future release.

3. Partitioners: Batch Kwargs are clarified and enhanced to help easily reference well-known chunks of data using a
   partition_id. Batch ID and Batch Fingerprint help round out support for enhanced metadata around data
   assets that GE validates. See :ref:`Batch Identifiers <reference__core_concepts__batch_parameters>` for more information. The `GlobReaderBatchKwargsGenerator`,
   `QueryBatchKwargsGenerator`, `S3GlobReaderBatchKwargsGenerator`, `SubdirReaderBatchKwargsGenerator`, and `TableBatchKwargsGenerator` all support partition_id for
   easily accessing data assets.

4. Other Improvements:

   - We're beginning a long process of some under-the-covers refactors designed to make GE more maintainable as we
     begin adding additional features.
   - Restructured documentation: our docs have a new structure and have been reorganized to provide space for more
     easily adding and accessing reference material. Stay tuned for additional detail.
   - The command build-documentation has been renamed build-docs and now by
     default opens the Data Docs in the users' browser.

v0.7.11
-----------------
* Fix an issue where head() lost the column name for SqlAlchemyDataset objects with a single column
* Fix logic for the 'auto' bin selection of `build_continuous_partition_object`
* Add missing jinja2 dependency
* Fix an issue with inconsistent availability of strict_min and strict_max options on expect_column_values_to_be_between
* Fix an issue where expectation suite evaluation_parameters could be overriden by values during validate operation


v0.7.10
-----------------
* Fix an issue in generated documentation where the Home button failed to return to the index
* Add S3 Generator to module docs and improve module docs formatting
* Add support for views to QueryBatchKwargsGenerator
* Add success/failure icons to index page
* Return to uniform histogram creation during profiling to avoid large partitions for internal performance reasons


v0.7.9
-----------------
* Add an S3 generator, which will introspect a configured bucket and generate batch_kwargs from identified objects
* Add support to PandasDatasource and SparkDFDatasource for reading directly from S3
* Enhance the Site Index page in documentation so that validation results are sorted and display the newest items first
  when using the default run-id scheme
* Add a new utility method, `build_continuous_partition_object` which will build partition objects using the dataset
  API and so supports any GE backend.
* Fix an issue where columns with spaces in their names caused failures in some SqlAlchemyDataset and SparkDFDataset
  expectations
* Fix an issue where generated queries including null checks failed on MSSQL (#695)
* Fix an issue where evaluation parameters passed in as a set instead of a list could cause JSON serialization problems
  for the result object (#699)


v0.7.8
-----------------
* BREAKING: slack webhook URL now must be in the profiles.yml file (treat as a secret)
* Profiler improvements:

  - Display candidate profiling data assets in alphabetical order
  - Add columns to the expectation_suite meta during profiling to support human-readable description information

* Improve handling of optional dependencies during CLI init
* Improve documentation for create_expectations notebook
* Fix several anachronistic documentation and docstring phrases (#659, #660, #668, #681; #thanks @StevenMMortimer)
* Fix data docs rendering issues:

  - documentation rendering failure from unrecognized profiled column type (#679; thanks @dinedal))
  - PY2 failure on encountering unicode (#676)


0.7.7
-----------------
* Standardize the way that plugin module loading works. DataContext will begin to use the new-style class and plugin
  identification moving forward; yml configs should specify class_name and module_name (with module_name optional for
  GE types). For now, it is possible to use the "type" parameter in configuration (as before).
* Add support for custom data_asset_type to all datasources
* Add support for strict_min and strict_max to inequality-based expectations to allow strict inequality checks
  (thanks @RoyalTS!)
* Add support for reader_method = "delta" to SparkDFDatasource
* Fix databricks generator (thanks @sspitz3!)
* Improve performance of DataContext loading by moving optional import
* Fix several memory and performance issues in SparkDFDataset.

  - Use only distinct value count instead of bringing values to driver
  - Migrate away from UDF for set membership, nullity, and regex expectations

* Fix several UI issues in the data_documentation

  - Move prescriptive dataset expectations to Overview section
  - Fix broken link on Home breadcrumb
  - Scroll follows navigation properly
  - Improved flow for long items in value_set
  - Improved testing for ValidationRenderer
  - Clarify dependencies introduced in documentation sites
  - Improve testing and documentation for site_builder, including run_id filter
  - Fix missing header in Index page and cut-off tooltip
  - Add run_id to path for validation files


0.7.6
-----------------
* New Validation Renderer! Supports turning validation results into HTML and displays differences between the expected
  and the observed attributes of a dataset.
* Data Documentation sites are now fully configurable; a data context can be configured to generate multiple
  sites built with different GE objects to support a variety of data documentation use cases. See data documentation
  guide for more detail.
* CLI now has a new top-level command, `build-documentation` that can support rendering documentation for specified
  sites and even named data assets in a specific site.
* Introduced DotDict and LooselyTypedDotDict classes that allow to enforce typing of dictionaries.
* Bug fixes: improved internal logic of rendering data documentation, slack notification, and CLI profile command when
  datasource argument was not provided.

0.7.5
-----------------
* Fix missing requirement for pypandoc brought in from markdown support for notes rendering.

0.7.4
-----------------
* Fix numerous rendering bugs and formatting issues for rendering documentation.
* Add support for pandas extension dtypes in pandas backend of expect_column_values_to_be_of_type and
  expect_column_values_to_be_in_type_list and fix bug affecting some dtype-based checks.
* Add datetime and boolean column-type detection in BasicDatasetProfiler.
* Improve BasicDatasetProfiler performance by disabling interactive evaluation when output of expectation is not
  immediately used for determining next expectations in profile.
* Add support for rendering expectation_suite and expectation_level notes from meta in docs.
* Fix minor formatting issue in readthedocs documentation.

0.7.3
-----------------
* BREAKING: Harmonize expect_column_values_to_be_of_type and expect_column_values_to_be_in_type_list semantics in
  Pandas with other backends, including support for None type and type_list parameters to support profiling.
  *These type expectations now rely exclusively on native python or numpy type names.*
* Add configurable support for Custom DataAsset modules to DataContext
* Improve support for setting and inheriting custom data_asset_type names
* Add tooltips with expectations backing data elements to rendered documentation
* Allow better selective disabling of tests (thanks @RoyalITS)
* Fix documentation build errors causing missing code blocks on readthedocs
* Update the parameter naming system in DataContext to reflect data_asset_name *and* expectation_suite_name
* Change scary warning about discarding expectations to be clearer, less scary, and only in log
* Improve profiler support for boolean types, value_counts, and type detection
* Allow user to specify data_assets to profile via CLI
* Support CLI rendering of expectation_suite and EVR-based documentation

0.7.2
-----------------
* Improved error detection and handling in CLI "add datasource" feature
* Fixes in rendering of profiling results (descriptive renderer of validation results)
* Query Generator of SQLAlchemy datasource adds tables in non-default schemas to the data asset namespace
* Added convenience methods to display HTML renderers of sections in Jupyter notebooks
* Implemented prescriptive rendering of expectations for most expectation types

0.7.1
------------

* Added documentation/tutorials/videos for onboarding and new profiling and documentation features
* Added prescriptive documentation built from expectation suites
* Improved index, layout, and navigation of data context HTML documentation site
* Bug fix: non-Python files were not included in the package
* Improved the rendering logic to gracefully deal with failed expectations
* Improved the basic dataset profiler to be more resilient
* Implement expect_column_values_to_be_of_type, expect_column_values_to_be_in_type_list for SparkDFDataset
* Updated CLI with a new documentation command and improved profile and render commands
* Expectation suites and validation results within a data context are saved in a more readable form (with indentation)
* Improved compatibility between SparkDatasource and InMemoryGenerator
* Optimization for Pandas column type checking
* Optimization for Spark duplicate value expectation (thanks @orenovadia!)
* Default run_id format no longer includes ":" and specifies UTC time
* Other internal improvements and bug fixes


0.7.0
------------

Version 0.7 of Great Expectations is HUGE. It introduces several major new features
and a large number of improvements, including breaking API changes.

The core vocabulary of expectations remains consistent. Upgrading to
the new version of GE will primarily require changes to code that
uses data contexts; existing expectation suites will require only changes
to top-level names.

 * Major update of Data Contexts. Data Contexts now offer significantly \
   more support for building and maintaining expectation suites and \
   interacting with existing pipeline systems, including providing a namespace for objects.\
   They can handle integrating, registering, and storing validation results, and
   provide a namespace for data assets, making **batches** first-class citizens in GE.
   Read more: :ref:`data_context` or :py:mod:`great_expectations.data_context`

 * Major refactor of autoinspect. Autoinspect is now built around a module
   called "profile" which provides a class-based structure for building
   expectation suites. There is no longer a default  "autoinspect_func" --
   calling autoinspect requires explicitly passing the desired profiler. See :ref:`profiling`

 * New "Compile to Docs" feature produces beautiful documentation from expectations and expectation
   validation reports, helping keep teams on the same page.

 * Name clarifications: we've stopped using the overloaded terms "expectations
   config" and "config" and instead use "expectation suite" to refer to a
   collection (or suite!) of expectations that can be used for validating a
   data asset.

   - Expectation Suites include several top level keys that are useful \
     for organizing content in a data context: data_asset_name, \
     expectation_suite_name, and data_asset_type. When a data_asset is \
     validated, those keys will be placed in the `meta` key of the \
     validation result.

 * Major enhancement to the CLI tool including `init`, `render` and more flexibility with `validate`

 * Added helper notebooks to make it easy to get started. Each notebook acts as a combination of \
   tutorial and code scaffolding, to help you quickly learn best practices by applying them to \
   your own data.

 * Relaxed constraints on expectation parameter values, making it possible to declare many column
   aggregate expectations in a way that is always "vacuously" true, such as
   ``expect_column_values_to_be_between`` ``None`` and ``None``. This makes it possible to progressively
   tighten expectations while using them as the basis for profiling results and documentation.

  * Enabled caching on dataset objects by default.

 * Bugfixes and improvements:

   * New expectations:

     * expect_column_quantile_values_to_be_between
     * expect_column_distinct_values_to_be_in_set

   * Added support for ``head`` method on all current backends, returning a PandasDataset
   * More implemented expectations for SparkDF Dataset with optimizations

     * expect_column_values_to_be_between
     * expect_column_median_to_be_between
     * expect_column_value_lengths_to_be_between

   * Optimized histogram fetching for SqlalchemyDataset and SparkDFDataset
   * Added cross-platform internal partition method, paving path for improved profiling
   * Fixed bug with outputstrftime not being honored in PandasDataset
   * Fixed series naming for column value counts
   * Standardized naming for expect_column_values_to_be_of_type
   * Standardized and made explicit use of sample normalization in stdev calculation
   * Added from_dataset helper
   * Internal testing improvements
   * Documentation reorganization and improvements
   * Introduce custom exceptions for more detailed error logs

0.6.1
------------
* Re-add testing (and support) for py2
* NOTE: Support for SqlAlchemyDataset and SparkDFDataset is enabled via optional install \
  (e.g. ``pip install great_expectations[sqlalchemy]`` or ``pip install great_expectations[spark]``)

0.6.0
------------
* Add support for SparkDFDataset and caching (HUGE work from @cselig)
* Migrate distributional expectations to new testing framework
* Add support for two new expectations: expect_column_distinct_values_to_contain_set
  and expect_column_distinct_values_to_equal_set (thanks @RoyalTS)
* FUTURE BREAKING CHANGE: The new cache mechanism for Datasets, \
  when enabled, causes GE to assume that dataset does not change between evaluation of individual expectations. \
  We anticipate this will become the future default behavior.
* BREAKING CHANGE: Drop official support pandas < 0.22

0.5.1
---------------
* **Fix** issue where no result_format available for expect_column_values_to_be_null caused error
* Use vectorized computation in pandas (#443, #445; thanks @RoyalTS)


0.5.0
----------------
* Restructured class hierarchy to have a more generic DataAsset parent that maintains expectation logic separate \
  from the tabular organization of Dataset expectations
* Added new FileDataAsset and associated expectations (#416 thanks @anhollis)
* Added support for date/datetime type columns in some SQLAlchemy expectations (#413)
* Added support for a multicolumn expectation, expect multicolumn values to be unique (#408)
* **Optimization**: You can now disable `partial_unexpected_counts` by setting the `partial_unexpected_count` value to \
  0 in the result_format argument, and we do not compute it when it would not be returned. (#431, thanks @eugmandel)
* **Fix**: Correct error in unexpected_percent computations for sqlalchemy when unexpected values exceed limit (#424)
* **Fix**: Pass meta object to expectation result (#415, thanks @jseeman)
* Add support for multicolumn expectations, with `expect_multicolumn_values_to_be_unique` as an example (#406)
* Add dataset class to from_pandas to simplify using custom datasets (#404, thanks @jtilly)
* Add schema support for sqlalchemy data context (#410, thanks @rahulj51)
* Minor documentation, warning, and testing improvements (thanks @zdog).


0.4.5
----------------
* Add a new autoinspect API and remove default expectations.
* Improve details for expect_table_columns_to_match_ordered_list (#379, thanks @rlshuhart)
* Linting fixes (thanks @elsander)
* Add support for dataset_class in from_pandas (thanks @jtilly)
* Improve redshift compatibility by correcting faulty isnull operator (thanks @avanderm)
* Adjust partitions to use tail_weight to improve JSON compatibility and
  support special cases of KL Divergence (thanks @anhollis)
* Enable custom_sql datasets for databases with multiple schemas, by
  adding a fallback for column reflection (#387, thanks @elsander)
* Remove `IF NOT EXISTS` check for custom sql temporary tables, for
  Redshift compatibility (#372, thanks @elsander)
* Allow users to pass args/kwargs for engine creation in
  SqlAlchemyDataContext (#369, thanks @elsander)
* Add support for custom schema in SqlAlchemyDataset (#370, thanks @elsander)
* Use getfullargspec to avoid deprecation warnings.
* Add expect_column_values_to_be_unique to SqlAlchemyDataset
* **Fix** map expectations for categorical columns (thanks @eugmandel)
* Improve internal testing suite (thanks @anhollis and @ccnobbli)
* Consistently use value_set instead of mixing value_set and values_set (thanks @njsmith8)

0.4.4
----------------
* Improve CLI help and set CLI return value to the number of unmet expectations
* Add error handling for empty columns to SqlAlchemyDataset, and associated tests
* **Fix** broken support for older pandas versions (#346)
* **Fix** pandas deepcopy issue (#342)

0.4.3
-------
* Improve type lists in expect_column_type_to_be[_in_list] (thanks @smontanaro and @ccnobbli)
* Update cli to use entry_points for conda compatibility, and add version option to cli
* Remove extraneous development dependency to airflow
* Address SQlAlchemy warnings in median computation
* Improve glossary in documentation
* Add 'statistics' section to validation report with overall validation results (thanks @sotte)
* Add support for parameterized expectations
* Improve support for custom expectations with better error messages (thanks @syk0saje)
* Implement expect_column_value_lenghts_to_[be_between|equal] for SQAlchemy (thanks @ccnobbli)
* **Fix** PandasDataset subclasses to inherit child class

0.4.2
-------
* **Fix** bugs in expect_column_values_to_[not]_be_null: computing unexpected value percentages and handling all-null (thanks @ccnobbli)
* Support mysql use of Decimal type (thanks @bouke-nederstigt)
* Add new expectation expect_column_values_to_not_match_regex_list.

  * Change behavior of expect_column_values_to_match_regex_list to use python re.findall in PandasDataset, relaxing \
    matching of individuals expressions to allow matches anywhere in the string.

* **Fix** documentation errors and other small errors (thanks @roblim, @ccnobbli)

0.4.1
-------
* Correct inclusion of new data_context module in source distribution

0.4.0
-------
* Initial implementation of data context API and SqlAlchemyDataset including implementations of the following \
  expectations:

  * expect_column_to_exist
  * expect_table_row_count_to_be
  * expect_table_row_count_to_be_between
  * expect_column_values_to_not_be_null
  * expect_column_values_to_be_null
  * expect_column_values_to_be_in_set
  * expect_column_values_to_be_between
  * expect_column_mean_to_be
  * expect_column_min_to_be
  * expect_column_max_to_be
  * expect_column_sum_to_be
  * expect_column_unique_value_count_to_be_between
  * expect_column_proportion_of_unique_values_to_be_between

* Major refactor of output_format to new result_format parameter. See docs for full details:

  * exception_list and related uses of the term exception have been renamed to unexpected
  * Output formats are explicitly hierarchical now, with BOOLEAN_ONLY < BASIC < SUMMARY < COMPLETE. \
    All *column_aggregate_expectation* expectations now return element count and related information included at the \
    BASIC level or higher.

* New expectation available for parameterized distributions--\
  expect_column_parameterized_distribution_ks_test_p_value_to_be_greater_than (what a name! :) -- (thanks @ccnobbli)
* ge.from_pandas() utility (thanks @schrockn)
* Pandas operations on a PandasDataset now return another PandasDataset (thanks @dlwhite5)
* expect_column_to_exist now takes a column_index parameter to specify column order (thanks @louispotok)
* Top-level validate option (ge.validate())
* ge.read_json() helper (thanks @rjurney)
* Behind-the-scenes improvements to testing framework to ensure parity across data contexts.
* Documentation improvements, bug-fixes, and internal api improvements

0.3.2
-------
* Include requirements file in source dist to support conda

0.3.1
--------
* **Fix** infinite recursion error when building custom expectations
* Catch dateutil parsing overflow errors

0.2
-----
* Distributional expectations and associated helpers are improved and renamed to be more clear regarding the tests they apply
* Expectation decorators have been refactored significantly to streamline implementing expectations and support custom expectations
* API and examples for custom expectations are available
* New output formats are available for all expectations
* Significant improvements to test suite and compatibility<|MERGE_RESOLUTION|>--- conflicted
+++ resolved
@@ -10,11 +10,8 @@
 * [BUGFIX] Allow decimals without leading zero in evaluation parameter URN
 * [ENHANCEMENT] Enable instantiation of a validator with a multiple batch BatchRequest
 * [MAINTENANCE] Improve robustness of integration test_runner
-<<<<<<< HEAD
+* [MAINTENANCE] CLI tests now support click 8.0 and 7.x
 * [ENHANCEMENT] Experimental WIP Rule Based Profiler for single batch workflows (#2788)
-=======
-* [MAINTENANCE] CLI tests now support click 8.0 and 7.x
->>>>>>> 398c341c
 
 0.13.19
 -----------------
