import copy
import itertools
import logging
import re
import uuid
from numbers import Number
from typing import Any, Dict, List, Optional, Tuple, Union

import numpy as np

import great_expectations.exceptions as ge_exceptions
from great_expectations.core import ExpectationSuite
from great_expectations.core.batch import (
    Batch,
    BatchRequest,
    BatchRequestBase,
    RuntimeBatchRequest,
    materialize_batch_request,
)
from great_expectations.execution_engine.execution_engine import MetricDomainTypes
from great_expectations.rule_based_profiler.types import (
    INFERRED_SEMANTIC_TYPE_KEY,
    VARIABLES_PREFIX,
    Domain,
    NumericRangeEstimationResult,
    ParameterContainer,
    ParameterNode,
    SemanticDomainTypes,
    get_parameter_value_by_fully_qualified_parameter_name,
    is_fully_qualified_parameter_name_literal_string_format,
)
from great_expectations.rule_based_profiler.types.numeric_range_estimation_result import (
    NUM_HISTOGRAM_BINS,
)
from great_expectations.types import safe_deep_copy
from great_expectations.validator.metric_configuration import MetricConfiguration

logger = logging.getLogger(__name__)
logger.setLevel(logging.INFO)

NP_EPSILON: Union[Number, np.float64] = np.finfo(float).eps

TEMPORARY_EXPECTATION_SUITE_NAME_PREFIX: str = "tmp"
TEMPORARY_EXPECTATION_SUITE_NAME_STEM: str = "suite"
TEMPORARY_EXPECTATION_SUITE_NAME_PATTERN: re.Pattern = re.compile(
    rf"^{TEMPORARY_EXPECTATION_SUITE_NAME_PREFIX}\..+\.{TEMPORARY_EXPECTATION_SUITE_NAME_STEM}\.\w{8}"
)


def get_validator(
    purpose: str,
    *,
    data_context: Optional["BaseDataContext"] = None,  # noqa: F821
    batch_list: Optional[List[Batch]] = None,
    batch_request: Optional[Union[str, BatchRequestBase, dict]] = None,
    domain: Optional[Domain] = None,
    variables: Optional[ParameterContainer] = None,
    parameters: Optional[Dict[str, ParameterContainer]] = None,
) -> Optional["Validator"]:  # noqa: F821
    validator: Optional["Validator"]  # noqa: F821

    expectation_suite_name: str = f"tmp.{purpose}"
    if domain is None:
        expectation_suite_name = (
            f"{expectation_suite_name}_suite_{str(uuid.uuid4())[:8]}"
        )
    else:
        expectation_suite_name = (
            f"{expectation_suite_name}_{domain.id}_suite_{str(uuid.uuid4())[:8]}"
        )

    batch: Batch
    if batch_list is None or all([batch is None for batch in batch_list]):
        if batch_request is None:
            return None

        batch_request = build_batch_request(
            domain=domain,
            batch_request=batch_request,
            variables=variables,
            parameters=parameters,
        )

        validator = data_context.get_validator(
            batch_request=batch_request,
            create_expectation_suite_with_name=expectation_suite_name,
        )
    else:
        num_batches: int = len(batch_list)
        if num_batches == 0:
            raise ge_exceptions.ProfilerExecutionError(
                message=f"""{__name__}.get_validator() must utilize at least one Batch ({num_batches} are available).
"""
            )

        expectation_suite: ExpectationSuite = data_context.create_expectation_suite(
            expectation_suite_name=expectation_suite_name
        )
        validator = data_context.get_validator_using_batch_list(
            expectation_suite=expectation_suite,
            batch_list=batch_list,
        )

    return validator


def get_batch_ids(
    data_context: Optional["BaseDataContext"] = None,  # noqa: F821
    batch_list: Optional[List[Batch]] = None,
    batch_request: Optional[Union[str, BatchRequestBase, dict]] = None,
    domain: Optional[Domain] = None,
    variables: Optional[ParameterContainer] = None,
    parameters: Optional[Dict[str, ParameterContainer]] = None,
) -> Optional[List[str]]:
    batch: Batch
    if batch_list is None or all([batch is None for batch in batch_list]):
        if batch_request is None:
            return None

        batch_request = build_batch_request(
            domain=domain,
            batch_request=batch_request,
            variables=variables,
            parameters=parameters,
        )

        batch_list = data_context.get_batch_list(batch_request=batch_request)

    batch_ids: List[str] = [batch.id for batch in batch_list]

    num_batch_ids: int = len(batch_ids)
    if num_batch_ids == 0:
        raise ge_exceptions.ProfilerExecutionError(
            message=f"""{__name__}.get_batch_ids() must return at least one batch_id ({num_batch_ids} were retrieved).
"""
        )

    return batch_ids


def build_batch_request(
    batch_request: Optional[Union[str, BatchRequestBase, dict]] = None,
    domain: Optional[Domain] = None,
    variables: Optional[ParameterContainer] = None,
    parameters: Optional[Dict[str, ParameterContainer]] = None,
) -> Optional[Union[BatchRequest, RuntimeBatchRequest]]:
    if batch_request is None:
        return None

    # Obtain BatchRequest from "rule state" (i.e., variables and parameters); from instance variable otherwise.
    effective_batch_request: Optional[
        Union[BatchRequestBase, dict]
    ] = get_parameter_value_and_validate_return_type(
        domain=domain,
        parameter_reference=batch_request,
        expected_return_type=(BatchRequestBase, dict),
        variables=variables,
        parameters=parameters,
    )
    materialized_batch_request: Optional[
        Union[BatchRequest, RuntimeBatchRequest]
    ] = materialize_batch_request(batch_request=effective_batch_request)

    return materialized_batch_request


def build_metric_domain_kwargs(
    batch_id: Optional[str] = None,
    metric_domain_kwargs: Optional[Union[str, dict]] = None,
    domain: Optional[Domain] = None,
    variables: Optional[ParameterContainer] = None,
    parameters: Optional[Dict[str, ParameterContainer]] = None,
):
    # Obtain domain kwargs from "rule state" (i.e., variables and parameters); from instance variable otherwise.
    metric_domain_kwargs = get_parameter_value_and_validate_return_type(
        domain=domain,
        parameter_reference=metric_domain_kwargs,
        expected_return_type=None,
        variables=variables,
        parameters=parameters,
    )
    if metric_domain_kwargs is None:
        metric_domain_kwargs = {}

    metric_domain_kwargs = copy.deepcopy(metric_domain_kwargs)

    if batch_id:
        metric_domain_kwargs["batch_id"] = batch_id

    return metric_domain_kwargs


def get_parameter_value_and_validate_return_type(
    domain: Optional[Domain] = None,
    parameter_reference: Optional[Union[Any, str]] = None,
    expected_return_type: Optional[Union[type, tuple]] = None,
    variables: Optional[ParameterContainer] = None,
    parameters: Optional[Dict[str, ParameterContainer]] = None,
) -> Optional[Any]:
    """
    This method allows for the parameter_reference to be specified as an object (literal, dict, any typed object, etc.)
    or as a fully-qualified parameter name.  In either case, it can optionally validate the type of the return value.
    """
    if isinstance(parameter_reference, dict):
        parameter_reference = safe_deep_copy(data=parameter_reference)

    parameter_reference = get_parameter_value(
        domain=domain,
        parameter_reference=parameter_reference,
        variables=variables,
        parameters=parameters,
    )

    if expected_return_type is not None:
        if not isinstance(parameter_reference, expected_return_type):
            raise ge_exceptions.ProfilerExecutionError(
                message=f"""Argument "{parameter_reference}" must be of type "{str(expected_return_type)}" \
(value of type "{str(type(parameter_reference))}" was encountered).
"""
            )

    return parameter_reference


def get_parameter_value(
    domain: Optional[Domain] = None,
    parameter_reference: Optional[Union[Any, str]] = None,
    variables: Optional[ParameterContainer] = None,
    parameters: Optional[Dict[str, ParameterContainer]] = None,
) -> Optional[Any]:
    """
    This method allows for the parameter_reference to be specified as an object (literal, dict, any typed object, etc.)
    or as a fully-qualified parameter name.  Moreover, if the parameter_reference argument is an object of type "dict",
    it will recursively detect values using the fully-qualified parameter name format and evaluate them accordingly.
    """
    if isinstance(parameter_reference, dict):
        for key, value in parameter_reference.items():
            parameter_reference[key] = get_parameter_value(
                domain=domain,
                parameter_reference=value,
                variables=variables,
                parameters=parameters,
            )
    elif isinstance(parameter_reference, (list, set, tuple)):
        parameter_reference_type: type = type(parameter_reference)
        element: Any
        return parameter_reference_type(
            [
                get_parameter_value(
                    domain=domain,
                    parameter_reference=element,
                    variables=variables,
                    parameters=parameters,
                )
                for element in parameter_reference
            ]
        )
    elif isinstance(
        parameter_reference, str
    ) and is_fully_qualified_parameter_name_literal_string_format(
        fully_qualified_parameter_name=parameter_reference
    ):
        parameter_reference = get_parameter_value_by_fully_qualified_parameter_name(
            fully_qualified_parameter_name=parameter_reference,
            domain=domain,
            variables=variables,
            parameters=parameters,
        )
        parameter_reference = get_parameter_value(
            domain=domain,
            parameter_reference=parameter_reference,
            variables=variables,
            parameters=parameters,
        )

    return parameter_reference


def get_resolved_metrics_by_key(
    validator: "Validator",  # noqa: F821
    metric_configurations_by_key: Dict[str, List[MetricConfiguration]],
) -> Dict[str, Dict[Tuple[str, str, str], Any]]:
    """
    Compute (resolve) metrics for every column name supplied on input.

    Args:
        validator: Validator used to compute column cardinality.
        metric_configurations_by_key: metric configurations used to compute figures of merit.
        Dictionary of the form {
            "my_key": List[MetricConfiguration],  # examples of "my_key" are: "my_column_name", "my_batch_id", etc.
        }

    Returns:
        Dictionary of the form {
            "my_key": Dict[Tuple[str, str, str], Any],
        }
    """
    key: str
    metric_configuration: MetricConfiguration
    metric_configurations_for_key: List[MetricConfiguration]

    # Step 1: Gather "MetricConfiguration" objects corresponding to all possible key values/combinations.
    # and compute all metric values (resolve "MetricConfiguration" objects ) using a single method call.
    resolved_metrics: Dict[Tuple[str, str, str], Any] = validator.compute_metrics(
        metric_configurations=[
            metric_configuration
            for key, metric_configurations_for_key in metric_configurations_by_key.items()
            for metric_configuration in metric_configurations_for_key
        ]
    )

    # Step 2: Gather "MetricConfiguration" ID values for each key (one element per batch_id in every list).
    metric_configuration_ids_by_key: Dict[str, List[Tuple[str, str, str]]] = {
        key: [
            metric_configuration.id
            for metric_configuration in metric_configurations_for_key
        ]
        for key, metric_configurations_for_key in metric_configurations_by_key.items()
    }

    metric_configuration_ids: List[Tuple[str, str, str]]
    # Step 3: Obtain flattened list of "MetricConfiguration" ID values across all key values/combinations.
    metric_configuration_ids_all_keys: List[Tuple[str, str, str]] = list(
        itertools.chain(
            *[
                metric_configuration_ids
                for metric_configuration_ids in metric_configuration_ids_by_key.values()
            ]
        )
    )

    # Step 4: Retain only those metric computation results that both, correspond to "MetricConfiguration" objects of
    # interest (reflecting specified key values/combinations).
    metric_configuration_id: Tuple[str, str, str]
    metric_value: Any
    resolved_metrics = {
        metric_configuration_id: metric_value
        for metric_configuration_id, metric_value in resolved_metrics.items()
        if metric_configuration_id in metric_configuration_ids_all_keys
    }

    # Step 5: Gather "MetricConfiguration" ID values for effective collection of resolved metrics.
    metric_configuration_ids_resolved_metrics: List[Tuple[str, str, str]] = list(
        resolved_metrics.keys()
    )

    # Step 6: Produce "key" list, corresponding to effective "MetricConfiguration" ID values.
    candidate_keys: List[str] = [
        key
        for key, metric_configuration_ids in metric_configuration_ids_by_key.items()
        if all(
            [
                metric_configuration_id in metric_configuration_ids_resolved_metrics
                for metric_configuration_id in metric_configuration_ids
            ]
        )
    ]

    resolved_metrics_by_key: Dict[str, Dict[Tuple[str, str, str], Any]] = {
        key: {
            metric_configuration.id: resolved_metrics[metric_configuration.id]
            for metric_configuration in metric_configurations_by_key[key]
        }
        for key in candidate_keys
    }

    return resolved_metrics_by_key


def build_domains_from_column_names(
    rule_name: str,
    column_names: List[str],
    domain_type: MetricDomainTypes,
    table_column_name_to_inferred_semantic_domain_type_map: Optional[
        Dict[str, SemanticDomainTypes]
    ] = None,
) -> List[Domain]:
    """
    This utility method builds "simple" Domain objects (i.e., required fields only, no "details" metadata accepted).

    :param rule_name: name of Rule object, for which "Domain" objects are obtained.
    :param column_names: list of column names to serve as values for "column" keys in "domain_kwargs" dictionary
    :param domain_type: type of Domain objects (same "domain_type" must be applicable to all Domain objects returned)
    :param table_column_name_to_inferred_semantic_domain_type_map: map from column name to inferred semantic type
    :return: list of resulting Domain objects
    """
    column_name: str
    domains: List[Domain] = [
        Domain(
            rule_name=rule_name,
            domain_type=domain_type,
            domain_kwargs={
                "column": column_name,
            },
            details={
                INFERRED_SEMANTIC_TYPE_KEY: {
                    column_name: table_column_name_to_inferred_semantic_domain_type_map[
                        column_name
                    ],
                }
                if table_column_name_to_inferred_semantic_domain_type_map
                else None,
            },
        )
        for column_name in column_names
    ]

    return domains


def convert_variables_to_dict(
    variables: Optional[ParameterContainer] = None,
) -> Dict[str, Any]:
    variables_as_dict: Optional[
        Union[ParameterNode, Dict[str, Any]]
    ] = get_parameter_value_and_validate_return_type(
        domain=None,
        parameter_reference=VARIABLES_PREFIX,
        expected_return_type=None,
        variables=variables,
        parameters=None,
    )
    if isinstance(variables_as_dict, ParameterNode):
        return variables_as_dict.to_dict()

    if variables_as_dict is None:
        return {}

    return variables_as_dict


def integer_semantic_domain_type(domain: Domain) -> bool:
    """
    This method examines "INFERRED_SEMANTIC_TYPE_KEY" attribute of "Domain" argument to check whether or not underlying
    "SemanticDomainTypes" enum value is an "integer".  Because explicitly designated "SemanticDomainTypes.INTEGER" type
    is unavaiable, "SemanticDomainTypes.LOGIC" and "SemanticDomainTypes.IDENTIFIER" are intepreted as "integer" values.

    This method can be used "NumericMetricRangeMultiBatchParameterBuilder._get_round_decimals_using_heuristics()".

    Note: Inability to assess underlying "SemanticDomainTypes" details of "Domain" object produces "False" return value.

    Args:
        domain: "Domain" object to inspect for underlying "SemanticDomainTypes" details

    Returns:
        Boolean value indicating whether or not specified "Domain" is inferred to denote "integer" values

    """

    inferred_semantic_domain_type: Dict[str, SemanticDomainTypes] = domain.details.get(
        INFERRED_SEMANTIC_TYPE_KEY
    )

    semantic_domain_type: SemanticDomainTypes
    return inferred_semantic_domain_type and all(
        [
            semantic_domain_type
            in [
                SemanticDomainTypes.LOGIC,
                SemanticDomainTypes.IDENTIFIER,
            ]
            for semantic_domain_type in (inferred_semantic_domain_type.values())
        ]
    )


def compute_quantiles(
    metric_values: np.ndarray,
    false_positive_rate: np.float64,
<<<<<<< HEAD
=======
    quantile_statistic_interpolation_method: str,
>>>>>>> 78802639
) -> NumericRangeEstimationResult:
    lower_quantile = np.quantile(
        metric_values,
        q=(false_positive_rate / 2),
        axis=0,
        interpolation=quantile_statistic_interpolation_method,
    )
    upper_quantile = np.quantile(
        metric_values,
        q=1.0 - (false_positive_rate / 2),
        axis=0,
        interpolation=quantile_statistic_interpolation_method,
    )
    return NumericRangeEstimationResult(
        estimation_histogram=np.histogram(a=metric_values, bins=NUM_HISTOGRAM_BINS)[0],
        value_range=np.array([lower_quantile, upper_quantile]),
    )
<<<<<<< HEAD
    return NumericRangeEstimationResult(
        estimation_histogram=np.histogram(a=metric_values, bins=NUM_HISTOGRAM_BINS)[0],
        value_range=np.array([lower_quantile, upper_quantile]),
    )
=======
>>>>>>> 78802639


def compute_bootstrap_quantiles_point_estimate(
    metric_values: np.ndarray,
    false_positive_rate: np.float64,
    quantile_statistic_interpolation_method: str,
    n_resamples: int,
    random_seed: Optional[int] = None,
) -> NumericRangeEstimationResult:
    """
    ML Flow Experiment: parameter_builders_bootstrap/bootstrap_quantiles
    ML Flow Experiment ID: 4129654509298109

    An internal implementation of the "bootstrap" estimator method, returning a point estimate for a population
    parameter of interest (lower and upper quantiles in this case). See
    https://en.wikipedia.org/wiki/Bootstrapping_(statistics) for an introduction to "bootstrapping" in statistics.

    The methods implemented here can be found in:
    Efron, B., & Tibshirani, R. J. (1993). Estimates of bias. An Introduction to the Bootstrap (pp. 124-130).
        Springer Science and Business Media Dordrecht. DOI 10.1007/978-1-4899-4541-9

    This implementation is sub-par compared to the one available from the "SciPy" standard library
    ("https://docs.scipy.org/doc/scipy/reference/generated/scipy.stats.bootstrap.html"), in that it does not handle
    multi-dimensional statistics. "scipy.stats.bootstrap" is vectorized, thus having the ability to accept a
    multi-dimensional statistic function and process all dimensions.

    Unfortunately, as of March 4th, 2022, the SciPy implementation has two issues: 1) it only returns a confidence
    interval and not a point estimate for the population parameter of interest, which is what we require for our use
    cases. 2) It can not handle multi-dimensional statistics and correct for bias simultaneously. You must either use
    one feature or the other.

    This implementation could only be replaced by "scipy.stats.bootstrap" if Great Expectations drops support for
    Python 3.6, thereby enabling us to use a more up-to-date version of the "scipy" Python package (the currently used
    version does not have "bootstrap"). Also, as discussed above, two contributions would need to be made to the SciPy
    package to enable 1) bias correction for multi-dimensional statistics and 2) a return value of a point estimate for
    the population parameter of interest (lower and upper quantiles in this case).

    Additional future direction could include developing enhancements to bootstrapped estimator based on theory
    presented in "http://dido.econ.yale.edu/~dwka/pub/p1001.pdf":
    @article{Andrews2000a,
        added-at = {2008-04-25T10:38:44.000+0200},
        author = {Andrews, Donald W. K. and Buchinsky, Moshe},
        biburl = {https://www.bibsonomy.org/bibtex/28e2f0a58cdb95e39659921f989a17bdd/smicha},
        day = 01,
        interhash = {778746398daa9ba63bdd95391f1efd37},
        intrahash = {8e2f0a58cdb95e39659921f989a17bdd},
        journal = {Econometrica},
        keywords = {imported},
        month = Jan,
        note = {doi: 10.1111/1468-0262.00092},
        number = 1,
        pages = {23--51},
        timestamp = {2008-04-25T10:38:52.000+0200},
        title = {A Three-step Method for Choosing the Number of Bootstrap Repetitions},
        url = {http://www.blackwell-synergy.com/doi/abs/10.1111/1468-0262.00092},
        volume = 68,
        year = 2000
    }
    The article outlines a three-step minimax procedure that relies on the Central Limit Theorem (C.L.T.) along with the
    bootstrap sampling technique (see https://en.wikipedia.org/wiki/Bootstrapping_(statistics) for background) for
    computing the stopping criterion, expressed as the optimal number of bootstrap samples, needed to achieve a maximum
    probability that the value of the statistic of interest will be minimally deviating from its actual (ideal) value.
    """
    lower_quantile_pct: float = false_positive_rate / 2
    upper_quantile_pct: float = 1.0 - false_positive_rate / 2

    sample_lower_quantile: np.ndarray = np.quantile(
        metric_values,
        q=lower_quantile_pct,
        interpolation=quantile_statistic_interpolation_method,
    )
    sample_upper_quantile: np.ndarray = np.quantile(
        metric_values,
        q=upper_quantile_pct,
        interpolation=quantile_statistic_interpolation_method,
    )

    bootstraps: np.ndarray
    if random_seed:
        random_state: np.random.Generator = np.random.Generator(
            np.random.PCG64(random_seed)
        )
        bootstraps = random_state.choice(
            metric_values, size=(n_resamples, metric_values.size)
        )
    else:
        bootstraps = np.random.choice(
            metric_values, size=(n_resamples, metric_values.size)
        )

    bootstrap_lower_quantiles: Union[np.ndarray, Number] = np.quantile(
        bootstraps,
        q=lower_quantile_pct,
        axis=1,
        interpolation=quantile_statistic_interpolation_method,
    )
    bootstrap_lower_quantile_point_estimate: float = np.mean(bootstrap_lower_quantiles)
    bootstrap_lower_quantile_standard_error: float = np.std(bootstrap_lower_quantiles)
    bootstrap_lower_quantile_bias: float = (
        bootstrap_lower_quantile_point_estimate - sample_lower_quantile
    )

    # Bias / Standard Error > 0.25 is a rule of thumb for when to apply bias correction.
    # See:
    # Efron, B., & Tibshirani, R. J. (1993). Estimates of bias. An Introduction to the Bootstrap (pp. 128).
    #         Springer Science and Business Media Dordrecht. DOI 10.1007/978-1-4899-4541-9
    lower_quantile_bias_corrected_point_estimate: Number
    if bootstrap_lower_quantile_bias / bootstrap_lower_quantile_standard_error <= 0.25:
        lower_quantile_bias_corrected_point_estimate = (
            bootstrap_lower_quantile_point_estimate
        )
    else:
        lower_quantile_bias_corrected_point_estimate = (
            bootstrap_lower_quantile_point_estimate - bootstrap_lower_quantile_bias
        )

    bootstrap_upper_quantiles: Union[np.ndarray, Number] = np.quantile(
        bootstraps,
        q=upper_quantile_pct,
        axis=1,
        interpolation=quantile_statistic_interpolation_method,
    )
    bootstrap_upper_quantile_point_estimate: np.ndarray = np.mean(
        bootstrap_upper_quantiles
    )
    bootstrap_upper_quantile_standard_error: np.ndarray = np.std(
        bootstrap_upper_quantiles
    )
    bootstrap_upper_quantile_bias: float = (
        bootstrap_upper_quantile_point_estimate - sample_upper_quantile
    )

    # Bias / Standard Error > 0.25 is a rule of thumb for when to apply bias correction.
    # See:
    # Efron, B., & Tibshirani, R. J. (1993). Estimates of bias. An Introduction to the Bootstrap (pp. 128).
    #         Springer Science and Business Media Dordrecht. DOI 10.1007/978-1-4899-4541-9
    upper_quantile_bias_corrected_point_estimate: Number
    if bootstrap_upper_quantile_bias / bootstrap_upper_quantile_standard_error <= 0.25:
        upper_quantile_bias_corrected_point_estimate = (
            bootstrap_upper_quantile_point_estimate
        )
    else:
        upper_quantile_bias_corrected_point_estimate = (
            bootstrap_upper_quantile_point_estimate - bootstrap_upper_quantile_bias
        )

    return NumericRangeEstimationResult(
        estimation_histogram=np.histogram(
            a=bootstraps.flatten(), bins=NUM_HISTOGRAM_BINS
        )[0],
        value_range=[
            lower_quantile_bias_corrected_point_estimate,
            upper_quantile_bias_corrected_point_estimate,
        ],
    )


def get_validator_with_expectation_suite(
    batch_request: Union[BatchRequestBase, dict],
    data_context: "BaseDataContext",  # noqa: F821
    expectation_suite: Optional["ExpectationSuite"] = None,  # noqa: F821
    expectation_suite_name: Optional[str] = None,
    component_name: str = "test",
) -> "Validator":  # noqa: F821
    """
    Instantiates and returns "Validator" object using "data_context", "batch_request", and other available information.
    Use "expectation_suite" if provided.  If not, then if "expectation_suite_name" is specified, then create
    "ExpectationSuite" from it.  Otherwise, generate temporary "expectation_suite_name" using supplied "component_name".
    """
    assert expectation_suite is None or isinstance(expectation_suite, ExpectationSuite)
    assert expectation_suite_name is None or isinstance(expectation_suite_name, str)

    expectation_suite = get_or_create_expectation_suite(
        data_context=data_context,
        expectation_suite=expectation_suite,
        expectation_suite_name=expectation_suite_name,
        component_name=component_name,
    )

    batch_request = materialize_batch_request(batch_request=batch_request)
    validator: "Validator" = data_context.get_validator(  # noqa: F821
        batch_request=batch_request,
        expectation_suite=expectation_suite,
    )

    return validator


def get_or_create_expectation_suite(
    data_context: "BaseDataContext",  # noqa: F821
    expectation_suite: Optional["ExpectationSuite"] = None,  # noqa: F821
    expectation_suite_name: Optional[str] = None,
    component_name: Optional[str] = None,
) -> "ExpectationSuite":  # noqa: F821
    """
    Use "expectation_suite" if provided.  If not, then if "expectation_suite_name" is specified, then create
    "ExpectationSuite" from it.  Otherwise, generate temporary "expectation_suite_name" using supplied "component_name".
    """
    generate_temp_expectation_suite_name: bool
    create_expectation_suite: bool

    if expectation_suite is not None and expectation_suite_name is not None:
        if expectation_suite.expectation_suite_name != expectation_suite_name:
            raise ValueError(
                'Mutually inconsistent "expectation_suite" and "expectation_suite_name" were specified.'
            )

        return expectation_suite
    elif expectation_suite is None and expectation_suite_name is not None:
        generate_temp_expectation_suite_name = False
        create_expectation_suite = True
    elif expectation_suite is not None and expectation_suite_name is None:
        generate_temp_expectation_suite_name = False
        create_expectation_suite = False
    else:
        generate_temp_expectation_suite_name = True
        create_expectation_suite = True

    if generate_temp_expectation_suite_name:
        if not component_name:
            component_name = "test"

        expectation_suite_name = f"{TEMPORARY_EXPECTATION_SUITE_NAME_PREFIX}.{component_name}.{TEMPORARY_EXPECTATION_SUITE_NAME_STEM}.{str(uuid.uuid4())[:8]}"

    if create_expectation_suite:
        try:
            # noinspection PyUnusedLocal
            expectation_suite = data_context.get_expectation_suite(
                expectation_suite_name=expectation_suite_name
            )
        except ge_exceptions.DataContextError:
            expectation_suite = data_context.create_expectation_suite(
                expectation_suite_name=expectation_suite_name
            )
<<<<<<< HEAD
            print(
=======
            logger.info(
>>>>>>> 78802639
                f'Created ExpectationSuite "{expectation_suite.expectation_suite_name}".'
            )

    return expectation_suite<|MERGE_RESOLUTION|>--- conflicted
+++ resolved
@@ -467,10 +467,7 @@
 def compute_quantiles(
     metric_values: np.ndarray,
     false_positive_rate: np.float64,
-<<<<<<< HEAD
-=======
     quantile_statistic_interpolation_method: str,
->>>>>>> 78802639
 ) -> NumericRangeEstimationResult:
     lower_quantile = np.quantile(
         metric_values,
@@ -488,13 +485,6 @@
         estimation_histogram=np.histogram(a=metric_values, bins=NUM_HISTOGRAM_BINS)[0],
         value_range=np.array([lower_quantile, upper_quantile]),
     )
-<<<<<<< HEAD
-    return NumericRangeEstimationResult(
-        estimation_histogram=np.histogram(a=metric_values, bins=NUM_HISTOGRAM_BINS)[0],
-        value_range=np.array([lower_quantile, upper_quantile]),
-    )
-=======
->>>>>>> 78802639
 
 
 def compute_bootstrap_quantiles_point_estimate(
@@ -729,11 +719,7 @@
             expectation_suite = data_context.create_expectation_suite(
                 expectation_suite_name=expectation_suite_name
             )
-<<<<<<< HEAD
-            print(
-=======
             logger.info(
->>>>>>> 78802639
                 f'Created ExpectationSuite "{expectation_suite.expectation_suite_name}".'
             )
 
