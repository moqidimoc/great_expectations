import configparser
import copy
import datetime
import errno
import glob
import itertools
import json
import logging
import os
import shutil
import sys
import traceback
import uuid
import warnings
import webbrowser
from collections import OrderedDict
from typing import Any, Callable, Dict, List, Optional, Union, cast

from dateutil.parser import parse
from ruamel.yaml import YAML, YAMLError
from ruamel.yaml.comments import CommentedMap
from ruamel.yaml.constructor import DuplicateKeyError

import great_expectations.exceptions as ge_exceptions
from great_expectations.checkpoint import Checkpoint, LegacyCheckpoint, SimpleCheckpoint
from great_expectations.checkpoint.types.checkpoint_result import CheckpointResult
from great_expectations.core.batch import (
    Batch,
    BatchRequest,
    IDDict,
    RuntimeBatchRequest,
)
from great_expectations.core.expectation_suite import ExpectationSuite
from great_expectations.core.expectation_validation_result import get_metric_kwargs_id
from great_expectations.core.id_dict import BatchKwargs
from great_expectations.core.metric import ValidationMetricIdentifier
from great_expectations.core.run_identifier import RunIdentifier
from great_expectations.core.usage_statistics.anonymizers.checkpoint_anonymizer import (
    CheckpointAnonymizer,
)
from great_expectations.core.usage_statistics.anonymizers.data_connector_anonymizer import (
    DataConnectorAnonymizer,
)
from great_expectations.core.usage_statistics.anonymizers.datasource_anonymizer import (
    DatasourceAnonymizer,
)
from great_expectations.core.usage_statistics.anonymizers.store_anonymizer import (
    StoreAnonymizer,
)
from great_expectations.core.usage_statistics.usage_statistics import (
    UsageStatisticsHandler,
    add_datasource_usage_statistics,
    run_validation_operator_usage_statistics,
    save_expectation_suite_usage_statistics,
    send_usage_message,
    usage_statistics_enabled_method,
)
from great_expectations.core.util import nested_update
from great_expectations.data_asset import DataAsset
from great_expectations.data_context.store import Store, TupleStoreBackend
from great_expectations.data_context.templates import (
    CONFIG_VARIABLES_TEMPLATE,
    PROJECT_TEMPLATE_USAGE_STATISTICS_DISABLED,
    PROJECT_TEMPLATE_USAGE_STATISTICS_ENABLED,
)
from great_expectations.data_context.types.base import (
    CURRENT_GE_CONFIG_VERSION,
    MINIMUM_SUPPORTED_CONFIG_VERSION,
    AnonymizedUsageStatisticsConfig,
    CheckpointConfig,
    DataContextConfig,
    DataContextConfigDefaults,
    DatasourceConfig,
    GeCloudConfig,
    anonymizedUsageStatisticsSchema,
    dataContextConfigSchema,
    datasourceConfigSchema,
)
from great_expectations.data_context.types.refs import GeCloudIdAwareRef
from great_expectations.data_context.types.resource_identifiers import (
    ConfigurationIdentifier,
    ExpectationSuiteIdentifier,
    ValidationResultIdentifier,
)
from great_expectations.data_context.util import (
    PasswordMasker,
    build_store_from_config,
    default_checkpoints_exist,
    file_relative_path,
    instantiate_class_from_config,
    load_class,
    parse_substitution_variable,
    substitute_all_config_variables,
    substitute_config_variable,
)
from great_expectations.dataset import Dataset
from great_expectations.datasource import LegacyDatasource
from great_expectations.datasource.new_datasource import BaseDatasource, Datasource
from great_expectations.exceptions import DataContextError
from great_expectations.marshmallow__shade import ValidationError
from great_expectations.profile.basic_dataset_profiler import BasicDatasetProfiler
from great_expectations.render.renderer.site_builder import SiteBuilder
from great_expectations.util import (
    filter_properties_dict,
    verify_dynamic_loading_support,
)
from great_expectations.validator.validator import BridgeValidator, Validator

try:
    from sqlalchemy.exc import SQLAlchemyError
except ImportError:
    # We'll redefine this error in code below to catch ProfilerError, which is caught above, so SA errors will
    # just fall through
    SQLAlchemyError = ge_exceptions.ProfilerError

logger = logging.getLogger(__name__)
yaml = YAML()
yaml.indent(mapping=2, sequence=4, offset=2)
yaml.default_flow_style = False


class BaseDataContext:
    """
        This class implements most of the functionality of DataContext, with a few exceptions.

        1. BaseDataContext does not attempt to keep its project_config in sync with a file on disc.
        2. BaseDataContext doesn't attempt to "guess" paths or objects types. Instead, that logic is pushed
            into DataContext class.

        Together, these changes make BaseDataContext class more testable.

    --ge-feature-maturity-info--

        id: os_linux
        title: OS - Linux
        icon:
        short_description:
        description:
        how_to_guide_url:
        maturity: Production
        maturity_details:
            api_stability: N/A
            implementation_completeness: N/A
            unit_test_coverage: Complete
            integration_infrastructure_test_coverage: Complete
            documentation_completeness: Complete
            bug_risk: Low

        id: os_macos
        title: OS - MacOS
        icon:
        short_description:
        description:
        how_to_guide_url:
        maturity: Production
        maturity_details:
            api_stability: N/A
            implementation_completeness: N/A
            unit_test_coverage: Complete (local only)
            integration_infrastructure_test_coverage: Complete (local only)
            documentation_completeness: Complete
            bug_risk: Low

        id: os_windows
        title: OS - Windows
        icon:
        short_description:
        description:
        how_to_guide_url:
        maturity: Beta
        maturity_details:
            api_stability: N/A
            implementation_completeness: N/A
            unit_test_coverage: Minimal
            integration_infrastructure_test_coverage: Minimal
            documentation_completeness: Complete
            bug_risk: Moderate
    ------------------------------------------------------------
        id: workflow_create_edit_expectations_cli_scaffold
        title: Create and Edit Expectations - suite scaffold
        icon:
        short_description: Creating a new Expectation Suite using suite scaffold
        description: Creating Expectation Suites through an interactive development loop using suite scaffold
        how_to_guide_url: https://docs.greatexpectations.io/en/latest/how_to_guides/creating_and_editing_expectations/how_to_automatically_create_a_new_expectation_suite.html
        maturity: Experimental (expect exciting changes to Profiler capability)
        maturity_details:
            api_stability: N/A
            implementation_completeness: N/A
            unit_test_coverage: N/A
            integration_infrastructure_test_coverage: Partial
            documentation_completeness: Complete
            bug_risk: Low

        id: workflow_create_edit_expectations_cli_edit
        title: Create and Edit Expectations - CLI
        icon:
        short_description: Creating a new Expectation Suite using the CLI
        description: Creating a Expectation Suite great_expectations suite new command
        how_to_guide_url: https://docs.greatexpectations.io/en/latest/how_to_guides/creating_and_editing_expectations/how_to_create_a_new_expectation_suite_using_the_cli.html
        maturity: Experimental (expect exciting changes to Profiler and Suite Renderer capability)
        maturity_details:
            api_stability: N/A
            implementation_completeness: N/A
            unit_test_coverage: N/A
            integration_infrastructure_test_coverage: Partial
            documentation_completeness: Complete
            bug_risk: Low

        id: workflow_create_edit_expectations_json_schema
        title: Create and Edit Expectations - Json schema
        icon:
        short_description: Creating a new Expectation Suite from a json schema file
        description: Creating a new Expectation Suite using JsonSchemaProfiler function and json schema file
        how_to_guide_url: https://docs.greatexpectations.io/en/latest/how_to_guides/creating_and_editing_expectations/how_to_create_a_suite_from_a_json_schema_file.html
        maturity: Experimental (expect exciting changes to Profiler capability)
        maturity_details:
            api_stability: N/A
            implementation_completeness: N/A
            unit_test_coverage: N/A
            integration_infrastructure_test_coverage: Partial
            documentation_completeness: Complete
            bug_risk: Low

    --ge-feature-maturity-info--
    """

    PROFILING_ERROR_CODE_TOO_MANY_DATA_ASSETS = 2
    PROFILING_ERROR_CODE_SPECIFIED_DATA_ASSETS_NOT_FOUND = 3
    PROFILING_ERROR_CODE_NO_BATCH_KWARGS_GENERATORS_FOUND = 4
    PROFILING_ERROR_CODE_MULTIPLE_BATCH_KWARGS_GENERATORS_FOUND = 5
    UNCOMMITTED_DIRECTORIES = ["data_docs", "validations"]
    GE_UNCOMMITTED_DIR = "uncommitted"
    BASE_DIRECTORIES = [
        DataContextConfigDefaults.CHECKPOINTS_BASE_DIRECTORY.value,
        DataContextConfigDefaults.EXPECTATIONS_BASE_DIRECTORY.value,
        DataContextConfigDefaults.NOTEBOOKS_BASE_DIRECTORY.value,
        DataContextConfigDefaults.PLUGINS_BASE_DIRECTORY.value,
        GE_UNCOMMITTED_DIR,
    ]
    NOTEBOOK_SUBDIRECTORIES = ["pandas", "spark", "sql"]
    GE_DIR = "great_expectations"
    GE_YML = "great_expectations.yml"
    GE_CLOUD_DOTFILE = ".great_expectations_cloud"
    GE_EDIT_NOTEBOOK_DIR = GE_UNCOMMITTED_DIR
    FALSEY_STRINGS = ["FALSE", "false", "False", "f", "F", "0"]
    GLOBAL_CONFIG_PATHS = [
        os.path.expanduser("~/.great_expectations/great_expectations.conf"),
        "/etc/great_expectations.conf",
    ]
    DOLLAR_SIGN_ESCAPE_STRING = r"\$"
    TEST_YAML_CONFIG_SUPPORTED_STORE_TYPES = [
        "ExpectationsStore",
        "ValidationsStore",
        "HtmlSiteStore",
        "EvaluationParameterStore",
        "MetricStore",
        "SqlAlchemyQueryStore",
        "CheckpointStore",
    ]
    TEST_YAML_CONFIG_SUPPORTED_DATASOURCE_TYPES = [
        "Datasource",
        "SimpleSqlalchemyDatasource",
    ]
    TEST_YAML_CONFIG_SUPPORTED_DATA_CONNECTOR_TYPES = [
        "InferredAssetFilesystemDataConnector",
        "ConfiguredAssetFilesystemDataConnector",
        "InferredAssetS3DataConnector",
        "ConfiguredAssetS3DataConnector",
        "InferredAssetAzureDataConnector",
        "ConfiguredAssetAzureDataConnector",
        "InferredAssetGCSDataConnector",
        "ConfiguredAssetGCSDataConnector",
        "InferredAssetSqlDataConnector",
        "ConfiguredAssetSqlDataConnector",
    ]
    TEST_YAML_CONFIG_SUPPORTED_CHECKPOINT_TYPES = [
        "Checkpoint",
        "SimpleCheckpoint",
    ]
    ALL_TEST_YAML_CONFIG_DIAGNOSTIC_INFO_TYPES = [
        "__substitution_error__",
        "__yaml_parse_error__",
        "__custom_subclass_not_core_ge__",
        "__class_name_not_provided__",
    ]
    ALL_TEST_YAML_CONFIG_SUPPORTED_TYPES = (
        TEST_YAML_CONFIG_SUPPORTED_STORE_TYPES
        + TEST_YAML_CONFIG_SUPPORTED_DATASOURCE_TYPES
        + TEST_YAML_CONFIG_SUPPORTED_DATA_CONNECTOR_TYPES
        + TEST_YAML_CONFIG_SUPPORTED_CHECKPOINT_TYPES
    )

    @classmethod
    def validate_config(cls, project_config):
        if isinstance(project_config, DataContextConfig):
            return True
        try:
            dataContextConfigSchema.load(project_config)
        except ValidationError:
            raise
        return True

    @usage_statistics_enabled_method(
        event_name="data_context.__init__",
    )
    def __init__(self, project_config, context_root_dir=None, runtime_environment=None):
        """DataContext constructor

        Args:
            context_root_dir: location to look for the ``great_expectations.yml`` file. If None, searches for the file \
            based on conventions for project subdirectories.
            runtime_environment: a dictionary of config variables that
            override both those set in config_variables.yml and the environment

        Returns:
            None
        """
        if not BaseDataContext.validate_config(project_config):
            raise ge_exceptions.InvalidConfigError(
                "Your project_config is not valid. Try using the CLI check-config command."
            )
        self._project_config = project_config
        self._apply_global_config_overrides()

        if context_root_dir is not None:
            context_root_dir = os.path.abspath(context_root_dir)
        self._context_root_directory = context_root_dir

        self.runtime_environment = runtime_environment or {}

        # Init plugin support
        if self.plugins_directory is not None and os.path.exists(
            self.plugins_directory
        ):
            sys.path.append(self.plugins_directory)

        # We want to have directories set up before initializing usage statistics so that we can obtain a context instance id
        self._in_memory_instance_id = (
            None  # This variable *may* be used in case we cannot save an instance id
        )

        # Init stores
        self._stores = {}
        self._init_stores(self.project_config_with_variables_substituted.stores)

        # Init data_context_id
        self._data_context_id = self._construct_data_context_id()

        # Override the project_config data_context_id if an expectations_store was already set up
        self._project_config.anonymous_usage_statistics.data_context_id = (
            self._data_context_id
        )
        self._initialize_usage_statistics(
            self._project_config.anonymous_usage_statistics
        )

        # Store cached datasources but don't init them
        self._cached_datasources = {}

        # Build the datasources we know about and have access to
        self._init_datasources(self.project_config_with_variables_substituted)

        # Init validation operators
        # NOTE - 20200522 - JPC - A consistent approach to lazy loading for plugins will be useful here, harmonizing
        # the way that execution environments (AKA datasources), validation operators, site builders and other
        # plugins are built.
        self.validation_operators = {}
        # NOTE - 20210112 - Alex Sherstinsky - Validation Operators are planned to be deprecated.
        if (
            "validation_operators" in self.get_config().commented_map
            and self._project_config.validation_operators
        ):
            for (
                validation_operator_name,
                validation_operator_config,
            ) in self._project_config.validation_operators.items():
                self.add_validation_operator(
                    validation_operator_name,
                    validation_operator_config,
                )

        self._evaluation_parameter_dependencies_compiled = False
        self._evaluation_parameter_dependencies = {}

    def _build_store_from_config(self, store_name, store_config):
        module_name = "great_expectations.data_context.store"
        # Set expectations_store.store_backend_id to the data_context_id from the project_config if
        # the expectations_store does not yet exist by:
        # adding the data_context_id from the project_config
        # to the store_config under the key manually_initialize_store_backend_id
        if (store_name == self.expectations_store_name) and store_config.get(
            "store_backend"
        ):
            store_config["store_backend"].update(
                {
                    "manually_initialize_store_backend_id": self.project_config_with_variables_substituted.anonymous_usage_statistics.data_context_id
                }
            )

        # Set suppress_store_backend_id = True if store is inactive and has a store_backend.
        if (
            store_name not in [store["name"] for store in self.list_active_stores()]
            and store_config.get("store_backend") is not None
        ):
            store_config["store_backend"].update({"suppress_store_backend_id": True})

        new_store = build_store_from_config(
            store_name=store_name,
            store_config=store_config,
            module_name=module_name,
            runtime_environment={
                "root_directory": self.root_directory,
            },
        )
        self._stores[store_name] = new_store
        return new_store

    def _init_stores(self, store_configs):
        """Initialize all Stores for this DataContext.

        Stores are a good fit for reading/writing objects that:
            1. follow a clear key-value pattern, and
            2. are usually edited programmatically, using the Context

        Note that stores do NOT manage plugins.
        """
        for store_name, store_config in store_configs.items():
            self._build_store_from_config(store_name, store_config)

    def _init_datasources(self, config):
        if not config.datasources:
            return
        for datasource_name, data_source_config in config.datasources.items():
            try:
                self._cached_datasources[datasource_name] = self.get_datasource(
                    datasource_name=datasource_name
                )
            except ge_exceptions.DatasourceInitializationError:
                # this error will happen if our configuration contains datasources that GE can no longer connect to.
                # this is ok, as long as we don't use it to retrieve a batch. If we try to do that, the error will be
                # caught at the context.get_batch() step. So we just pass here.
                pass

    def _apply_global_config_overrides(self):
        # check for global usage statistics opt out
        validation_errors = {}

        if self._check_global_usage_statistics_opt_out():
            logger.info(
                "Usage statistics is disabled globally. Applying override to project_config."
            )
            self._project_config.anonymous_usage_statistics.enabled = False

        # check for global data_context_id
        global_data_context_id = self._get_global_config_value(
            environment_variable="GE_DATA_CONTEXT_ID",
            conf_file_section="anonymous_usage_statistics",
            conf_file_option="data_context_id",
        )
        if global_data_context_id:
            data_context_id_errors = anonymizedUsageStatisticsSchema.validate(
                {"data_context_id": global_data_context_id}
            )
            if not data_context_id_errors:
                logger.info(
                    "data_context_id is defined globally. Applying override to project_config."
                )
                self._project_config.anonymous_usage_statistics.data_context_id = (
                    global_data_context_id
                )
            else:
                validation_errors.update(data_context_id_errors)
        # check for global usage_statistics url
        global_usage_statistics_url = self._get_global_config_value(
            environment_variable="GE_USAGE_STATISTICS_URL",
            conf_file_section="anonymous_usage_statistics",
            conf_file_option="usage_statistics_url",
        )
        if global_usage_statistics_url:
            usage_statistics_url_errors = anonymizedUsageStatisticsSchema.validate(
                {"usage_statistics_url": global_usage_statistics_url}
            )
            if not usage_statistics_url_errors:
                logger.info(
                    "usage_statistics_url is defined globally. Applying override to project_config."
                )
                self._project_config.anonymous_usage_statistics.usage_statistics_url = (
                    global_usage_statistics_url
                )
            else:
                validation_errors.update(usage_statistics_url_errors)
        if validation_errors:
            logger.warning(
                "The following globally-defined config variables failed validation:\n{}\n\n"
                "Please fix the variables if you would like to apply global values to project_config.".format(
                    json.dumps(validation_errors, indent=2)
                )
            )

    @classmethod
    def _get_global_config_value(
        cls, environment_variable=None, conf_file_section=None, conf_file_option=None
    ):
        assert (conf_file_section and conf_file_option) or (
            not conf_file_section and not conf_file_option
        ), "Must pass both 'conf_file_section' and 'conf_file_option' or neither."
        if environment_variable and os.environ.get(environment_variable, False):
            return os.environ.get(environment_variable)
        if conf_file_section and conf_file_option:
            for config_path in BaseDataContext.GLOBAL_CONFIG_PATHS:
                config = configparser.ConfigParser()
                config.read(config_path)
                config_value = config.get(
                    conf_file_section, conf_file_option, fallback=None
                )
                if config_value:
                    return config_value
        return None

    def _check_global_usage_statistics_opt_out(self):
        if os.environ.get("GE_USAGE_STATS", False):
            ge_usage_stats = os.environ.get("GE_USAGE_STATS")
            if ge_usage_stats in BaseDataContext.FALSEY_STRINGS:
                return True
            else:
                logger.warning(
                    "GE_USAGE_STATS environment variable must be one of: {}".format(
                        BaseDataContext.FALSEY_STRINGS
                    )
                )
        for config_path in BaseDataContext.GLOBAL_CONFIG_PATHS:
            config = configparser.ConfigParser()
            states = config.BOOLEAN_STATES
            for falsey_string in BaseDataContext.FALSEY_STRINGS:
                states[falsey_string] = False
            states["TRUE"] = True
            states["True"] = True
            config.BOOLEAN_STATES = states
            config.read(config_path)
            try:
                if config.getboolean("anonymous_usage_statistics", "enabled") is False:
                    # If stats are disabled, then opt out is true
                    return True
            except (ValueError, configparser.Error):
                pass
        return False

    def _construct_data_context_id(self) -> str:
        """
        Choose the id of the currently-configured expectations store, if available and a persistent store.
        If not, it should choose the id stored in DataContextConfig.
        Returns:
            UUID to use as the data_context_id
        """

        # Choose the id of the currently-configured expectations store, if it is a persistent store
        expectations_store = self._stores[
            self.project_config_with_variables_substituted.expectations_store_name
        ]
        if isinstance(expectations_store.store_backend, TupleStoreBackend):
            # suppress_warnings since a warning will already have been issued during the store creation if there was an invalid store config
            return expectations_store.store_backend_id_warnings_suppressed

        # Otherwise choose the id stored in the project_config
        else:
            return (
                self.project_config_with_variables_substituted.anonymous_usage_statistics.data_context_id
            )

    def _initialize_usage_statistics(
        self, usage_statistics_config: AnonymizedUsageStatisticsConfig
    ):
        """Initialize the usage statistics system."""
        if not usage_statistics_config.enabled:
            logger.info("Usage statistics is disabled; skipping initialization.")
            self._usage_statistics_handler = None
            return

        self._usage_statistics_handler = UsageStatisticsHandler(
            data_context=self,
            data_context_id=self._data_context_id,
            usage_statistics_url=usage_statistics_config.usage_statistics_url,
        )

    def add_store(self, store_name, store_config):
        """Add a new Store to the DataContext and (for convenience) return the instantiated Store object.

        Args:
            store_name (str): a key for the new Store in in self._stores
            store_config (dict): a config for the Store to add

        Returns:
            store (Store)
        """

        self._project_config["stores"][store_name] = store_config
        return self._build_store_from_config(store_name, store_config)

    def add_validation_operator(
        self, validation_operator_name, validation_operator_config
    ):
        """Add a new ValidationOperator to the DataContext and (for convenience) return the instantiated object.

        Args:
            validation_operator_name (str): a key for the new ValidationOperator in in self._validation_operators
            validation_operator_config (dict): a config for the ValidationOperator to add

        Returns:
            validation_operator (ValidationOperator)
        """

        self._project_config["validation_operators"][
            validation_operator_name
        ] = validation_operator_config
        config = self.project_config_with_variables_substituted.validation_operators[
            validation_operator_name
        ]
        module_name = "great_expectations.validation_operators"
        new_validation_operator = instantiate_class_from_config(
            config=config,
            runtime_environment={
                "data_context": self,
                "name": validation_operator_name,
            },
            config_defaults={"module_name": module_name},
        )
        if not new_validation_operator:
            raise ge_exceptions.ClassInstantiationError(
                module_name=module_name,
                package_name=None,
                class_name=config["class_name"],
            )
        self.validation_operators[validation_operator_name] = new_validation_operator
        return new_validation_operator

    def _normalize_absolute_or_relative_path(self, path):
        if path is None:
            return
        if os.path.isabs(path):
            return path
        else:
            return os.path.join(self.root_directory, path)

    def _normalize_store_path(self, resource_store):
        if resource_store["type"] == "filesystem":
            if not os.path.isabs(resource_store["base_directory"]):
                resource_store["base_directory"] = os.path.join(
                    self.root_directory, resource_store["base_directory"]
                )
        return resource_store

    def get_site_names(self) -> List[str]:
        """Get a list of configured site names."""
        return list(
            self.project_config_with_variables_substituted.data_docs_sites.keys()
        )

    def get_docs_sites_urls(
        self,
        resource_identifier=None,
        site_name: Optional[str] = None,
        only_if_exists=True,
        site_names: Optional[List[str]] = None,
    ) -> List[Dict[str, str]]:
        """
        Get URLs for a resource for all data docs sites.

        This function will return URLs for any configured site even if the sites
        have not been built yet.

        Args:
            resource_identifier (object): optional. It can be an identifier of
                ExpectationSuite's, ValidationResults and other resources that
                have typed identifiers. If not provided, the method will return
                the URLs of the index page.
            site_name: Optionally specify which site to open. If not specified,
                return all urls in the project.
            site_names: Optionally specify which sites are active. Sites not in
                this list are not processed, even if specified in site_name.

        Returns:
            list: a list of URLs. Each item is the URL for the resource for a
                data docs site
        """
        unfiltered_sites = (
            self.project_config_with_variables_substituted.data_docs_sites
        )

        # Filter out sites that are not in site_names
        sites = (
            {k: v for k, v in unfiltered_sites.items() if k in site_names}
            if site_names
            else unfiltered_sites
        )

        if not sites:
            logger.debug("Found no data_docs_sites.")
            return []
        logger.debug(f"Found {len(sites)} data_docs_sites.")

        if site_name:
            if site_name not in sites.keys():
                raise ge_exceptions.DataContextError(
                    f"Could not find site named {site_name}. Please check your configurations"
                )
            site = sites[site_name]
            site_builder = self._load_site_builder_from_site_config(site)
            url = site_builder.get_resource_url(
                resource_identifier=resource_identifier, only_if_exists=only_if_exists
            )
            return [{"site_name": site_name, "site_url": url}]

        site_urls = []
        for _site_name, site_config in sites.items():
            site_builder = self._load_site_builder_from_site_config(site_config)
            url = site_builder.get_resource_url(
                resource_identifier=resource_identifier, only_if_exists=only_if_exists
            )
            site_urls.append({"site_name": _site_name, "site_url": url})

        return site_urls

    def _load_site_builder_from_site_config(self, site_config) -> SiteBuilder:
        default_module_name = "great_expectations.render.renderer.site_builder"
        site_builder = instantiate_class_from_config(
            config=site_config,
            runtime_environment={
                "data_context": self,
                "root_directory": self.root_directory,
            },
            config_defaults={"module_name": default_module_name},
        )
        if not site_builder:
            raise ge_exceptions.ClassInstantiationError(
                module_name=default_module_name,
                package_name=None,
                class_name=site_config["class_name"],
            )
        return site_builder

    @usage_statistics_enabled_method(
        event_name="data_context.open_data_docs",
    )
    def open_data_docs(
        self,
        resource_identifier: Optional[str] = None,
        site_name: Optional[str] = None,
        only_if_exists: Optional[bool] = True,
    ) -> None:
        """
        A stdlib cross-platform way to open a file in a browser.

        Args:
            resource_identifier: ExpectationSuiteIdentifier,
                ValidationResultIdentifier or any other type's identifier. The
                argument is optional - when not supplied, the method returns the
                URL of the index page.
            site_name: Optionally specify which site to open. If not specified,
                open all docs found in the project.
            only_if_exists: Optionally specify flag to pass to "self.get_docs_sites_urls()".
        """
        data_docs_urls: List[Dict[str, str]] = self.get_docs_sites_urls(
            resource_identifier=resource_identifier,
            site_name=site_name,
            only_if_exists=only_if_exists,
        )
        urls_to_open: List[str] = [site["site_url"] for site in data_docs_urls]

        for url in urls_to_open:
            if url is not None:
                logger.debug(f"Opening Data Docs found here: {url}")
                webbrowser.open(url)

    @property
    def root_directory(self):
        """The root directory for configuration objects in the data context; the location in which
        ``great_expectations.yml`` is located."""
        return self._context_root_directory

    @property
    def plugins_directory(self):
        """The directory in which custom plugin modules should be placed."""
        return self._normalize_absolute_or_relative_path(
            self.project_config_with_variables_substituted.plugins_directory
        )

    @property
    def project_config_with_variables_substituted(self) -> DataContextConfig:
        return self.get_config_with_variables_substituted()

    @property
    def anonymous_usage_statistics(self):
        return self.project_config_with_variables_substituted.anonymous_usage_statistics

    @property
    def notebooks(self):
        return self.project_config_with_variables_substituted.notebooks

    @property
    def stores(self):
        """A single holder for all Stores in this context"""
        return self._stores

    @property
    def datasources(self) -> Dict[str, Union[LegacyDatasource, BaseDatasource]]:
        """A single holder for all Datasources in this context"""
        return self._cached_datasources

    @property
    def checkpoint_store_name(self):
        try:
            return self.project_config_with_variables_substituted.checkpoint_store_name
        except AttributeError:
            config_version: float = (
                self.project_config_with_variables_substituted.config_version
            )
            if self.root_directory and default_checkpoints_exist(
                directory_path=self.root_directory
            ):
                return DataContextConfigDefaults.DEFAULT_CHECKPOINT_STORE_NAME.value
            if self.root_directory:
                error_message: str = f'Attempted to access the "checkpoint_store_name" field with a legacy config version ({config_version}) and no `checkpoints` directory.\n  To continue using legacy config version ({config_version}), please create the following directory: {os.path.join(self.root_directory, DataContextConfigDefaults.DEFAULT_CHECKPOINT_STORE_BASE_DIRECTORY_RELATIVE_NAME.value)}\n  To use the new "Checkpoint Store" feature, please update your configuration to the new version number {float(CURRENT_GE_CONFIG_VERSION)}.\n  Visit https://docs.greatexpectations.io/en/latest/how_to_guides/migrating_versions.html to learn more about the upgrade process.'
            else:
                error_message: str = f'Attempted to access the "checkpoint_store_name" field with a legacy config version ({config_version}) and no `checkpoints` directory.\n  To continue using legacy config version ({config_version}), please create a `checkpoints` directory in your Great Expectations project " f"directory.\n  To use the new "Checkpoint Store" feature, please update your configuration to the new version number {float(CURRENT_GE_CONFIG_VERSION)}.\n  Visit https://docs.greatexpectations.io/en/latest/how_to_guides/migrating_versions.html to learn more about the upgrade process.'
            raise ge_exceptions.InvalidTopLevelConfigKeyError(error_message)

    @property
    def checkpoint_store(self):
        checkpoint_store_name: str = self.checkpoint_store_name
        try:
            return self.stores[checkpoint_store_name]
        except KeyError as e:
            config_version: float = (
                self.project_config_with_variables_substituted.config_version
            )
            if self.root_directory and default_checkpoints_exist(
                directory_path=self.root_directory
            ):
                logger.warning(
                    f'Detected legacy config version ({config_version}) so will try to use default Checkpoint store.\n  Please update your configuration to the new version number {float(CURRENT_GE_CONFIG_VERSION)} in order to use the new "Checkpoint Store" feature.\n  Visit https://docs.greatexpectations.io/en/latest/how_to_guides/migrating_versions.html to learn more about the upgrade process.'
                )
                return self._build_store_from_config(
                    checkpoint_store_name,
                    DataContextConfigDefaults.DEFAULT_STORES.value[
                        checkpoint_store_name
                    ],
                )
            raise ge_exceptions.StoreConfigurationError(
                f'Attempted to access the Checkpoint store named "{checkpoint_store_name}", which is not a configured store.'
            )

    @property
    def expectations_store_name(self):
        return self.project_config_with_variables_substituted.expectations_store_name

    @property
    def expectations_store(self):
        return self.stores[self.expectations_store_name]

    @property
    def data_context_id(self):
        return (
            self.project_config_with_variables_substituted.anonymous_usage_statistics.data_context_id
        )

    @property
    def instance_id(self):
        instance_id = self._load_config_variables_file().get("instance_id")
        if instance_id is None:
            if self._in_memory_instance_id is not None:
                return self._in_memory_instance_id
            instance_id = str(uuid.uuid4())
            self._in_memory_instance_id = instance_id
        return instance_id

    @property
    def config_variables(self):
        # Note Abe 20121114 : We should probably cache config_variables instead of loading them from disk every time.
        return dict(self._load_config_variables_file())

    #####
    #
    # Internal helper methods
    #
    #####

    def _load_config_variables_file(self):
        """Get all config variables from the default location."""
        config_variables_file_path = self.get_config().config_variables_file_path
        if config_variables_file_path:
            try:
                # If the user specifies the config variable path with an environment variable, we want to substitute it
                defined_path = substitute_config_variable(
                    config_variables_file_path, dict(os.environ)
                )
                if not os.path.isabs(defined_path):
                    # A BaseDataContext will not have a root directory; in that case use the current directory
                    # for any non-absolute path
                    root_directory = self.root_directory or os.curdir
                else:
                    root_directory = ""
                var_path = os.path.join(root_directory, defined_path)
                with open(var_path) as config_variables_file:
                    return yaml.load(config_variables_file) or {}
            except OSError as e:
                if e.errno != errno.ENOENT:
                    raise
                logger.debug("Generating empty config variables file.")
                return {}
        else:
            return {}

    def get_config_with_variables_substituted(self, config=None) -> DataContextConfig:

        if not config:
            config = self._project_config

        substituted_config_variables = substitute_all_config_variables(
            self.config_variables,
            dict(os.environ),
            self.DOLLAR_SIGN_ESCAPE_STRING,
        )

        substitutions = {
            **substituted_config_variables,
            **dict(os.environ),
            **self.runtime_environment,
        }

        return DataContextConfig(
            **substitute_all_config_variables(
                config, substitutions, self.DOLLAR_SIGN_ESCAPE_STRING
            )
        )

    def escape_all_config_variables(
        self,
        value: Union[str, dict, list],
        dollar_sign_escape_string: str = DOLLAR_SIGN_ESCAPE_STRING,
        skip_if_substitution_variable: bool = True,
    ) -> Union[str, dict, list]:
        """
        Replace all `$` characters with the DOLLAR_SIGN_ESCAPE_STRING

        Args:
            value: config variable value
            dollar_sign_escape_string: replaces instances of `$`
            skip_if_substitution_variable: skip if the value is of the form ${MYVAR} or $MYVAR

        Returns:
            input value with all `$` characters replaced with the escape string
        """

        if isinstance(value, dict) or isinstance(value, OrderedDict):
            return {
                k: self.escape_all_config_variables(
                    v, dollar_sign_escape_string, skip_if_substitution_variable
                )
                for k, v in value.items()
            }

        elif isinstance(value, list):
            return [
                self.escape_all_config_variables(
                    v, dollar_sign_escape_string, skip_if_substitution_variable
                )
                for v in value
            ]
        if skip_if_substitution_variable:
            if parse_substitution_variable(value) is None:
                return value.replace("$", dollar_sign_escape_string)
            else:
                return value
        else:
            return value.replace("$", dollar_sign_escape_string)

    def save_config_variable(
        self, config_variable_name, value, skip_if_substitution_variable: bool = True
    ):
        r"""Save config variable value
        Escapes $ unless they are used in substitution variables e.g. the $ characters in ${SOME_VAR} or $SOME_VAR are not escaped

        Args:
            config_variable_name: name of the property
            value: the value to save for the property
            skip_if_substitution_variable: set to False to escape $ in values in substitution variable form e.g. ${SOME_VAR} -> r"\${SOME_VAR}" or $SOME_VAR -> r"\$SOME_VAR"

        Returns:
            None
        """
        config_variables = self._load_config_variables_file()
        value = self.escape_all_config_variables(
            value,
            self.DOLLAR_SIGN_ESCAPE_STRING,
            skip_if_substitution_variable=skip_if_substitution_variable,
        )
        config_variables[config_variable_name] = value
        config_variables_filepath = self.get_config().config_variables_file_path
        if not config_variables_filepath:
            raise ge_exceptions.InvalidConfigError(
                "'config_variables_file_path' property is not found in config - setting it is required to use this feature"
            )

        config_variables_filepath = os.path.join(
            self.root_directory, config_variables_filepath
        )

        os.makedirs(os.path.dirname(config_variables_filepath), exist_ok=True)
        if not os.path.isfile(config_variables_filepath):
            logger.info(
                "Creating new substitution_variables file at {config_variables_filepath}".format(
                    config_variables_filepath=config_variables_filepath
                )
            )
            with open(config_variables_filepath, "w") as template:
                template.write(CONFIG_VARIABLES_TEMPLATE)

        with open(config_variables_filepath, "w") as config_variables_file:
            yaml.dump(config_variables, config_variables_file)

    def delete_datasource(self, datasource_name: str):
        """Delete a data source
        Args:
            datasource_name: The name of the datasource to delete.

        Raises:
            ValueError: If the datasource name isn't provided or cannot be found.
        """
        if datasource_name is None:
            raise ValueError("Datasource names must be a datasource name")
        else:
            datasource = self.get_datasource(datasource_name=datasource_name)
            if datasource:
                # remove key until we have a delete method on project_config
                # self.project_config_with_variables_substituted.datasources[
                # datasource_name].remove()
                del self._project_config["datasources"][datasource_name]
                del self._cached_datasources[datasource_name]
            else:
                raise ValueError(f"Datasource {datasource_name} not found")

    def get_available_data_asset_names(
        self, datasource_names=None, batch_kwargs_generator_names=None
    ):
        """Inspect datasource and batch kwargs generators to provide available data_asset objects.

        Args:
            datasource_names: list of datasources for which to provide available data_asset_name objects. If None, \
            return available data assets for all datasources.
            batch_kwargs_generator_names: list of batch kwargs generators for which to provide available
            data_asset_name objects.

        Returns:
            data_asset_names (dict): Dictionary describing available data assets
            ::

                {
                  datasource_name: {
                    batch_kwargs_generator_name: [ data_asset_1, data_asset_2, ... ]
                    ...
                  }
                  ...
                }

        """
        data_asset_names = {}
        if datasource_names is None:
            datasource_names = [
                datasource["name"] for datasource in self.list_datasources()
            ]
        elif isinstance(datasource_names, str):
            datasource_names = [datasource_names]
        elif not isinstance(datasource_names, list):
            raise ValueError(
                "Datasource names must be a datasource name, list of datasource names or None (to list all datasources)"
            )

        if batch_kwargs_generator_names is not None:
            if isinstance(batch_kwargs_generator_names, str):
                batch_kwargs_generator_names = [batch_kwargs_generator_names]
            if len(batch_kwargs_generator_names) == len(
                datasource_names
            ):  # Iterate over both together
                for idx, datasource_name in enumerate(datasource_names):
                    datasource = self.get_datasource(datasource_name)
                    data_asset_names[
                        datasource_name
                    ] = datasource.get_available_data_asset_names(
                        batch_kwargs_generator_names[idx]
                    )

            elif len(batch_kwargs_generator_names) == 1:
                datasource = self.get_datasource(datasource_names[0])
                datasource_names[
                    datasource_names[0]
                ] = datasource.get_available_data_asset_names(
                    batch_kwargs_generator_names
                )

            else:
                raise ValueError(
                    "If providing batch kwargs generator, you must either specify one for each datasource or only "
                    "one datasource."
                )
        else:  # generator_names is None
            for datasource_name in datasource_names:
                try:
                    datasource = self.get_datasource(datasource_name)
                    data_asset_names[
                        datasource_name
                    ] = datasource.get_available_data_asset_names()
                except ValueError:
                    # handle the edge case of a non-existent datasource
                    data_asset_names[datasource_name] = {}

        return data_asset_names

    def build_batch_kwargs(
        self,
        datasource,
        batch_kwargs_generator,
        data_asset_name=None,
        partition_id=None,
        **kwargs,
    ):
        """Builds batch kwargs using the provided datasource, batch kwargs generator, and batch_parameters.

        Args:
            datasource (str): the name of the datasource for which to build batch_kwargs
            batch_kwargs_generator (str): the name of the batch kwargs generator to use to build batch_kwargs
            data_asset_name (str): an optional name batch_parameter
            **kwargs: additional batch_parameters

        Returns:
            BatchKwargs

        """
        if kwargs.get("name"):
            if data_asset_name:
                raise ValueError(
                    "Cannot provide both 'name' and 'data_asset_name'. Please use 'data_asset_name' only."
                )
            warnings.warn(
                "name is being deprecated as a batch_parameter. Please use data_asset_name instead.",
                DeprecationWarning,
            )
            data_asset_name = kwargs.pop("name")
        datasource_obj = self.get_datasource(datasource)
        batch_kwargs = datasource_obj.build_batch_kwargs(
            batch_kwargs_generator=batch_kwargs_generator,
            data_asset_name=data_asset_name,
            partition_id=partition_id,
            **kwargs,
        )
        return batch_kwargs

    def _get_batch_v2(
        self,
        batch_kwargs: Union[dict, BatchKwargs],
        expectation_suite_name: Union[str, ExpectationSuite],
        data_asset_type=None,
        batch_parameters=None,
    ) -> DataAsset:
        """Build a batch of data using batch_kwargs, and return a DataAsset with expectation_suite_name attached. If
        batch_parameters are included, they will be available as attributes of the batch.
        Args:
            batch_kwargs: the batch_kwargs to use; must include a datasource key
            expectation_suite_name: The ExpectationSuite or the name of the expectation_suite to get
            data_asset_type: the type of data_asset to build, with associated expectation implementations. This can
                generally be inferred from the datasource.
            batch_parameters: optional parameters to store as the reference description of the batch. They should
                reflect parameters that would provide the passed BatchKwargs.
        Returns:
            DataAsset
        """
        if isinstance(batch_kwargs, dict):
            batch_kwargs = BatchKwargs(batch_kwargs)

        if not isinstance(batch_kwargs, BatchKwargs):
            raise ge_exceptions.BatchKwargsError(
                "BatchKwargs must be a BatchKwargs object or dictionary."
            )

        if not isinstance(
            expectation_suite_name, (ExpectationSuite, ExpectationSuiteIdentifier, str)
        ):
            raise ge_exceptions.DataContextError(
                "expectation_suite_name must be an ExpectationSuite, "
                "ExpectationSuiteIdentifier or string."
            )

        if isinstance(expectation_suite_name, ExpectationSuite):
            expectation_suite = expectation_suite_name
        elif isinstance(expectation_suite_name, ExpectationSuiteIdentifier):
            expectation_suite = self.get_expectation_suite(
                expectation_suite_name.expectation_suite_name
            )
        else:
            expectation_suite = self.get_expectation_suite(expectation_suite_name)

        datasource = self.get_datasource(batch_kwargs.get("datasource"))
        batch = datasource.get_batch(
            batch_kwargs=batch_kwargs, batch_parameters=batch_parameters
        )
        if data_asset_type is None:
            data_asset_type = datasource.config.get("data_asset_type")
        validator = BridgeValidator(
            batch=batch,
            expectation_suite=expectation_suite,
            expectation_engine=data_asset_type,
        )
        return validator.get_dataset()

    def _get_batch_v3(
        self,
        datasource_name: Optional[str] = None,
        data_connector_name: Optional[str] = None,
        data_asset_name: Optional[str] = None,
        *,
        batch_request: Optional[Union[BatchRequest, RuntimeBatchRequest]] = None,
        batch_data: Optional[Any] = None,
        data_connector_query: Optional[Union[IDDict, dict]] = None,
        batch_identifiers: Optional[dict] = None,
        limit: Optional[int] = None,
        index: Optional[Union[int, list, tuple, slice, str]] = None,
        custom_filter_function: Optional[Callable] = None,
        batch_spec_passthrough: Optional[dict] = None,
        sampling_method: Optional[str] = None,
        sampling_kwargs: Optional[dict] = None,
        splitter_method: Optional[str] = None,
        splitter_kwargs: Optional[dict] = None,
        runtime_parameters: Optional[dict] = None,
        query: Optional[str] = None,
        path: Optional[str] = None,
        batch_filter_parameters: Optional[dict] = None,
        **kwargs,
    ) -> Union[Batch, DataAsset]:
        """Get exactly one batch, based on a variety of flexible input types.

        Args:
            datasource_name
            data_connector_name
            data_asset_name

            batch_request
            batch_data
            data_connector_query
            batch_identifiers
            batch_filter_parameters

            limit
            index
            custom_filter_function

            batch_spec_passthrough

            sampling_method
            sampling_kwargs

            splitter_method
            splitter_kwargs

            **kwargs

        Returns:
            (Batch) The requested batch

        This method does not require typed or nested inputs.
        Instead, it is intended to help the user pick the right parameters.

        This method attempts to return exactly one batch.
        If 0 or more than 1 batches would be returned, it raises an error.
        """
        batch_list: List[Batch] = self.get_batch_list(
            datasource_name=datasource_name,
            data_connector_name=data_connector_name,
            data_asset_name=data_asset_name,
            batch_request=batch_request,
            batch_data=batch_data,
            data_connector_query=data_connector_query,
            batch_identifiers=batch_identifiers,
            limit=limit,
            index=index,
            custom_filter_function=custom_filter_function,
            batch_spec_passthrough=batch_spec_passthrough,
            sampling_method=sampling_method,
            sampling_kwargs=sampling_kwargs,
            splitter_method=splitter_method,
            splitter_kwargs=splitter_kwargs,
            runtime_parameters=runtime_parameters,
            query=query,
            path=path,
            batch_filter_parameters=batch_filter_parameters,
            **kwargs,
        )
        # NOTE: Alex 20201202 - The check below is duplicate of code in Datasource.get_single_batch_from_batch_request()
        warnings.warn(
            "get_batch will be deprecated for the V3 Batch Request API in a future version of GE. Please use"
            "get_batch_list instead.",
            DeprecationWarning,
        )
        if len(batch_list) != 1:
            raise ValueError(
                f"Got {len(batch_list)} batches instead of a single batch. If you would like to use a BatchRequest to "
                f"return multiple batches, please use get_batch_list directly instead of calling get_batch"
            )
        return batch_list[0]

    @usage_statistics_enabled_method(
        event_name="data_context.run_validation_operator",
        args_payload_fn=run_validation_operator_usage_statistics,
    )
    def run_validation_operator(
        self,
        validation_operator_name: str,
        assets_to_validate: List,
        run_id: Optional[Union[str, RunIdentifier]] = None,
        evaluation_parameters: Optional[dict] = None,
        run_name: Optional[str] = None,
        run_time: Optional[Union[str, datetime.datetime]] = None,
        result_format: Optional[Union[str, dict]] = None,
        **kwargs,
    ):
        """
        Run a validation operator to validate data assets and to perform the business logic around
        validation that the operator implements.

        Args:
            validation_operator_name: name of the operator, as appears in the context's config file
            assets_to_validate: a list that specifies the data assets that the operator will validate. The members of
                the list can be either batches, or a tuple that will allow the operator to fetch the batch:
                (batch_kwargs, expectation_suite_name)
            run_name: The run_name for the validation; if None, a default value will be used
            **kwargs: Additional kwargs to pass to the validation operator

        Returns:
            ValidationOperatorResult
        """
        result_format = result_format or {"result_format": "SUMMARY"}

        if not assets_to_validate:
            raise ge_exceptions.DataContextError(
                "No batches of data were passed in. These are required"
            )

        for batch in assets_to_validate:
            if not isinstance(batch, (tuple, DataAsset, Validator)):
                raise ge_exceptions.DataContextError(
                    "Batches are required to be of type DataAsset or Validator"
                )
        try:
            validation_operator = self.validation_operators[validation_operator_name]
        except KeyError:
            raise ge_exceptions.DataContextError(
                f"No validation operator `{validation_operator_name}` was found in your project. Please verify this in your great_expectations.yml"
            )

        if run_id is None and run_name is None:
            run_name = datetime.datetime.now(datetime.timezone.utc).strftime(
                "%Y%m%dT%H%M%S.%fZ"
            )
            logger.info(f"Setting run_name to: {run_name}")
        if evaluation_parameters is None:
            return validation_operator.run(
                assets_to_validate=assets_to_validate,
                run_id=run_id,
                run_name=run_name,
                run_time=run_time,
                result_format=result_format,
                **kwargs,
            )
        else:
            return validation_operator.run(
                assets_to_validate=assets_to_validate,
                run_id=run_id,
                evaluation_parameters=evaluation_parameters,
                run_name=run_name,
                run_time=run_time,
                result_format=result_format,
                **kwargs,
            )

    def _get_data_context_version(self, arg1: Any, **kwargs) -> Optional[str]:
        """
        arg1: the first positional argument (can take on various types)

        **kwargs: variable arguments

        First check:
        Returns "v3" if the "0.13" entities are specified in the **kwargs.

        Otherwise:
        Returns None if no datasources have been configured (or if there is an exception while getting the datasource).
        Returns "v3" if the datasource is a subclass of the BaseDatasource class.
        Returns "v2" if the datasource is an instance of the LegacyDatasource class.
        """

        if {
            "datasource_name",
            "data_connector_name",
            "data_asset_name",
            "batch_request",
            "batch_data",
        }.intersection(set(kwargs.keys())):
            return "v3"

        if not self.datasources:
            return None

        api_version: Optional[str] = None
        datasource_name: Any
        if "datasource_name" in kwargs:
            datasource_name = kwargs.pop("datasource_name", None)
        else:
            datasource_name = arg1
        try:
            datasource: Union[LegacyDatasource, BaseDatasource] = self.get_datasource(
                datasource_name=datasource_name
            )
            if issubclass(type(datasource), BaseDatasource):
                api_version = "v3"
        except (ValueError, TypeError):
            if "batch_kwargs" in kwargs:
                batch_kwargs = kwargs.get("batch_kwargs", None)
            else:
                batch_kwargs = arg1
            if isinstance(batch_kwargs, dict):
                datasource_name = batch_kwargs.get("datasource")
                if datasource_name is not None:
                    try:
                        datasource: Union[
                            LegacyDatasource, BaseDatasource
                        ] = self.get_datasource(datasource_name=datasource_name)
                        if isinstance(datasource, LegacyDatasource):
                            api_version = "v2"
                    except (ValueError, TypeError):
                        pass
        return api_version

    def get_batch(
        self, arg1: Any = None, arg2: Any = None, arg3: Any = None, **kwargs
    ) -> Union[Batch, DataAsset]:
        """Get exactly one batch, based on a variety of flexible input types.
        The method `get_batch` is the main user-facing method for getting batches; it supports both the new (V3) and the
        Legacy (V2) Datasource schemas.  The version-specific implementations are contained in "_get_batch_v2()" and
        "_get_batch_v3()", respectively, both of which are in the present module.

        For the V3 API parameters, please refer to the signature and parameter description of method "_get_batch_v3()".
        For the Legacy usage, please refer to the signature and parameter description of the method "_get_batch_v2()".

        Args:
            arg1: the first positional argument (can take on various types)
            arg2: the second positional argument (can take on various types)
            arg3: the third positional argument (can take on various types)

            **kwargs: variable arguments

        Returns:
            Batch (V3) or DataAsset (V2) -- the requested batch

        Processing Steps:
        1. Determine the version (possible values are "v3" or "v2").
        2. Convert the positional arguments to the appropriate named arguments, based on the version.
        3. Package the remaining arguments as variable keyword arguments (applies only to V3).
        4. Call the version-specific method ("_get_batch_v3()" or "_get_batch_v2()") with the appropriate arguments.
        """

        api_version: Optional[str] = self._get_data_context_version(arg1=arg1, **kwargs)
        if api_version == "v3":
            if "datasource_name" in kwargs:
                datasource_name = kwargs.pop("datasource_name", None)
            else:
                datasource_name = arg1
            if "data_connector_name" in kwargs:
                data_connector_name = kwargs.pop("data_connector_name", None)
            else:
                data_connector_name = arg2
            if "data_asset_name" in kwargs:
                data_asset_name = kwargs.pop("data_asset_name", None)
            else:
                data_asset_name = arg3
            return self._get_batch_v3(
                datasource_name=datasource_name,
                data_connector_name=data_connector_name,
                data_asset_name=data_asset_name,
                **kwargs,
            )
        if "batch_kwargs" in kwargs:
            batch_kwargs = kwargs.get("batch_kwargs", None)
        else:
            batch_kwargs = arg1
        if "expectation_suite_name" in kwargs:
            expectation_suite_name = kwargs.get("expectation_suite_name", None)
        else:
            expectation_suite_name = arg2
        if "data_asset_type" in kwargs:
            data_asset_type = kwargs.get("data_asset_type", None)
        else:
            data_asset_type = arg3
        batch_parameters = kwargs.get("batch_parameters")
        return self._get_batch_v2(
            batch_kwargs=batch_kwargs,
            expectation_suite_name=expectation_suite_name,
            data_asset_type=data_asset_type,
            batch_parameters=batch_parameters,
        )

    def get_batch_list(
        self,
        datasource_name: Optional[str] = None,
        data_connector_name: Optional[str] = None,
        data_asset_name: Optional[str] = None,
        *,
        batch_request: Optional[Union[BatchRequest, RuntimeBatchRequest]] = None,
        batch_data: Optional[Any] = None,
        data_connector_query: Optional[Union[IDDict, dict]] = None,
        batch_identifiers: Optional[dict] = None,
        limit: Optional[int] = None,
        index: Optional[Union[int, list, tuple, slice, str]] = None,
        custom_filter_function: Optional[Callable] = None,
        batch_spec_passthrough: Optional[dict] = None,
        sampling_method: Optional[str] = None,
        sampling_kwargs: Optional[dict] = None,
        splitter_method: Optional[str] = None,
        splitter_kwargs: Optional[dict] = None,
        runtime_parameters: Optional[dict] = None,
        query: Optional[str] = None,
        path: Optional[str] = None,
        batch_filter_parameters: Optional[dict] = None,
        **kwargs,
    ) -> List[Batch]:
        """Get the list of zero or more batches, based on a variety of flexible input types.
        This method applies only to the new (V3) Datasource schema.

        Args:
            batch_request

            datasource_name
            data_connector_name
            data_asset_name

            batch_request
            batch_data
            query
            runtime_parameters
            data_connector_query
            batch_identifiers
            batch_filter_parameters

            limit
            index
            custom_filter_function

            sampling_method
            sampling_kwargs

            splitter_method
            splitter_kwargs

            batch_spec_passthrough

            **kwargs

        Returns:
            (Batch) The requested batch

        `get_batch` is the main user-facing API for getting batches.
        In contrast to virtually all other methods in the class, it does not require typed or nested inputs.
        Instead, this method is intended to help the user pick the right parameters

        This method attempts to return any number of batches, including an empty list.
        """

        datasource_name: str
        if batch_request:
            if not isinstance(batch_request, BatchRequest):
                raise TypeError(
                    f"batch_request must be an instance of BatchRequest object, not {type(batch_request)}"
                )
            datasource_name = batch_request.datasource_name

        datasource: Datasource = cast(Datasource, self.datasources[datasource_name])

        if len([arg for arg in [batch_data, query, path] if arg is not None]) > 1:
            raise ValueError("Must provide only one of batch_data, query, or path.")
        if any(
            [
                batch_data is not None
                and runtime_parameters
                and "batch_data" in runtime_parameters,
                query and runtime_parameters and "query" in runtime_parameters,
                path and runtime_parameters and "path" in runtime_parameters,
            ]
        ):
            raise ValueError(
                "If batch_data, query, or path arguments are provided, the same keys cannot appear in the "
                "runtime_parameters argument."
            )

        if batch_request:
            # TODO: Raise a warning if any parameters besides batch_requests are specified
            return datasource.get_batch_list_from_batch_request(
                batch_request=batch_request
            )
        elif any([batch_data is not None, query, path, runtime_parameters]):
            runtime_parameters = runtime_parameters or {}
            if batch_data is not None:
                runtime_parameters["batch_data"] = batch_data
            elif query is not None:
                runtime_parameters["query"] = query
            elif path is not None:
                runtime_parameters["path"] = path

            if batch_identifiers is None:
                batch_identifiers = kwargs
            else:
                # Raise a warning if kwargs exist
                pass

            batch_request = RuntimeBatchRequest(
                datasource_name=datasource_name,
                data_connector_name=data_connector_name,
                data_asset_name=data_asset_name,
                batch_spec_passthrough=batch_spec_passthrough,
                runtime_parameters=runtime_parameters,
                batch_identifiers=batch_identifiers,
            )

        else:
            if data_connector_query is None:
                if (
                    batch_filter_parameters is not None
                    and batch_identifiers is not None
                ):
                    raise ValueError(
                        'Must provide either "batch_filter_parameters" or "batch_identifiers", not both.'
                    )
                elif batch_filter_parameters is None and batch_identifiers is not None:
                    logger.warning(
                        'Attempting to build data_connector_query but "batch_identifiers" was provided '
                        'instead of "batch_filter_parameters". The "batch_identifiers" key on '
                        'data_connector_query has been renamed to "batch_filter_parameters". Please update '
                        'your code. Falling back on provided "batch_identifiers".'
                    )
                    batch_filter_parameters = batch_identifiers
                elif batch_filter_parameters is None and batch_identifiers is None:
                    batch_filter_parameters = kwargs
                else:
                    # Raise a warning if kwargs exist
                    pass

                data_connector_query_params: dict = {
                    "batch_filter_parameters": batch_filter_parameters,
                    "limit": limit,
                    "index": index,
                    "custom_filter_function": custom_filter_function,
                }
                data_connector_query = IDDict(data_connector_query_params)
            else:
                # Raise a warning if batch_filter_parameters or kwargs exist
                data_connector_query = IDDict(data_connector_query)

            if batch_spec_passthrough is None:
                batch_spec_passthrough = {}
                if sampling_method is not None:
                    sampling_params: dict = {
                        "sampling_method": sampling_method,
                    }
                    if sampling_kwargs is not None:
                        sampling_params["sampling_kwargs"] = sampling_kwargs
                    batch_spec_passthrough.update(sampling_params)
                if splitter_method is not None:
                    splitter_params: dict = {
                        "splitter_method": splitter_method,
                    }
                    if splitter_kwargs is not None:
                        splitter_params["splitter_kwargs"] = splitter_kwargs
                    batch_spec_passthrough.update(splitter_params)

            batch_request: BatchRequest = BatchRequest(
                datasource_name=datasource_name,
                data_connector_name=data_connector_name,
                data_asset_name=data_asset_name,
                data_connector_query=data_connector_query,
                batch_spec_passthrough=batch_spec_passthrough,
            )
        return datasource.get_batch_list_from_batch_request(batch_request=batch_request)

    def get_validator(
        self,
        datasource_name: Optional[str] = None,
        data_connector_name: Optional[str] = None,
        data_asset_name: Optional[str] = None,
        *,
        batch_request: Optional[Union[BatchRequest, RuntimeBatchRequest]] = None,
        batch_request_list: List[
            Optional[Union[BatchRequest, RuntimeBatchRequest]]
        ] = None,
        batch_data: Optional[Any] = None,
        data_connector_query: Optional[Union[IDDict, dict]] = None,
        batch_identifiers: Optional[dict] = None,
        limit: Optional[int] = None,
        index: Optional[Union[int, list, tuple, slice, str]] = None,
        custom_filter_function: Optional[Callable] = None,
        expectation_suite_name: Optional[str] = None,
        expectation_suite: Optional[ExpectationSuite] = None,
        create_expectation_suite_with_name: Optional[str] = None,
        batch_spec_passthrough: Optional[dict] = None,
        sampling_method: Optional[str] = None,
        sampling_kwargs: Optional[dict] = None,
        splitter_method: Optional[str] = None,
        splitter_kwargs: Optional[dict] = None,
        runtime_parameters: Optional[dict] = None,
        query: Optional[str] = None,
        path: Optional[str] = None,
        batch_filter_parameters: Optional[dict] = None,
        **kwargs,
    ) -> Validator:
        """
        This method applies only to the new (V3) Datasource schema.
        """

        if (
            sum(
                bool(x)
                for x in [
                    expectation_suite is not None,
                    expectation_suite_name is not None,
                    create_expectation_suite_with_name is not None,
                ]
            )
            != 1
        ):
            raise ValueError(
                "Exactly one of expectation_suite_name, expectation_suite, or create_expectation_suite_with_name must be specified"
            )

        if expectation_suite_name is not None:
            expectation_suite = self.get_expectation_suite(expectation_suite_name)

        if create_expectation_suite_with_name is not None:
            expectation_suite = self.create_expectation_suite(
                expectation_suite_name=create_expectation_suite_with_name
            )
        if (
            sum(
                bool(x)
                for x in [batch_request is not None, batch_request_list is not None]
            )
            > 1
        ):
            raise ValueError(
                "Only one of batch_request or batch_request_list may be specified"
            )

        if not batch_request_list:
            batch_request_list = [batch_request]

        batch_list: List = []
        for batch_request in batch_request_list:
            batch_list.extend(
                self.get_batch_list(
                    datasource_name=datasource_name,
                    data_connector_name=data_connector_name,
                    data_asset_name=data_asset_name,
                    batch_request=batch_request,
                    batch_data=batch_data,
                    data_connector_query=data_connector_query,
                    batch_identifiers=batch_identifiers,
                    limit=limit,
                    index=index,
                    custom_filter_function=custom_filter_function,
                    batch_spec_passthrough=batch_spec_passthrough,
                    sampling_method=sampling_method,
                    sampling_kwargs=sampling_kwargs,
                    splitter_method=splitter_method,
                    splitter_kwargs=splitter_kwargs,
                    runtime_parameters=runtime_parameters,
                    query=query,
                    path=path,
                    batch_filter_parameters=batch_filter_parameters,
                    **kwargs,
                )
            )

        # We get a single batch_definition so we can get the execution_engine here. All batches will share the same one
        # So the batch itself doesn't matter. But we use -1 because that will be the latest batch loaded.
        batch_definition = batch_list[-1].batch_definition
        execution_engine = self.datasources[
            batch_definition.datasource_name
        ].execution_engine

        validator = Validator(
            execution_engine=execution_engine,
            interactive_evaluation=True,
            expectation_suite=expectation_suite,
            data_context=self,
            batches=batch_list,
        )

        return validator

    def list_validation_operator_names(self):
        if not self.validation_operators:
            return []
        return list(self.validation_operators.keys())

    @usage_statistics_enabled_method(
        event_name="data_context.add_datasource",
        args_payload_fn=add_datasource_usage_statistics,
    )
    def add_datasource(
        self, name, initialize=True, **kwargs
    ) -> Optional[Dict[str, Union[LegacyDatasource, BaseDatasource]]]:
        """Add a new datasource to the data context, with configuration provided as kwargs.
        Args:
            name: the name for the new datasource to add
            initialize: if False, add the datasource to the config, but do not
                initialize it, for example if a user needs to debug database connectivity.
            kwargs (keyword arguments): the configuration for the new datasource

        Returns:
            datasource (Datasource)
        """
        logger.debug("Starting BaseDataContext.add_datasource for %s" % name)

        module_name = kwargs.get("module_name", "great_expectations.datasource")
        verify_dynamic_loading_support(module_name=module_name)
        class_name = kwargs.get("class_name")
        datasource_class = load_class(module_name=module_name, class_name=class_name)

        # For any class that should be loaded, it may control its configuration construction
        # by implementing a classmethod called build_configuration
        config: Union[CommentedMap, dict]
        if hasattr(datasource_class, "build_configuration"):
            config = datasource_class.build_configuration(**kwargs)
        else:
            config = kwargs

        return self._instantiate_datasource_from_config_and_update_project_config(
            name=name,
            config=config,
            initialize=initialize,
        )

    def _instantiate_datasource_from_config_and_update_project_config(
        self, name: str, config: Union[CommentedMap, dict], initialize: bool = True
    ) -> Optional[Union[LegacyDatasource, BaseDatasource]]:
        datasource_config: DatasourceConfig = datasourceConfigSchema.load(
            CommentedMap(**config)
        )
        self._project_config["datasources"][name] = datasource_config
        datasource_config = self.project_config_with_variables_substituted.datasources[
            name
        ]
        config: dict = dict(datasourceConfigSchema.dump(datasource_config))
        datasource: Optional[Union[LegacyDatasource, BaseDatasource]]
        if initialize:
            try:
                datasource = self._instantiate_datasource_from_config(
                    name=name, config=config
                )
                self._cached_datasources[name] = datasource
            except ge_exceptions.DatasourceInitializationError as e:
                # Do not keep configuration that could not be instantiated.
                del self._project_config["datasources"][name]
                raise e
        else:
            datasource = None
        return datasource

    def _instantiate_datasource_from_config(
        self, name: str, config: dict
    ) -> Union[LegacyDatasource, BaseDatasource]:
        """Instantiate a new datasource to the data context, with configuration provided as kwargs.
        Args:
            name(str): name of datasource
            config(dict): dictionary of configuration

        Returns:
            datasource (Datasource)
        """
        # We perform variable substitution in the datasource's config here before using the config
        # to instantiate the datasource object. Variable substitution is a service that the data
        # context provides. Datasources should not see unsubstituted variables in their config.

        try:
            datasource: Union[
                LegacyDatasource, BaseDatasource
            ] = self._build_datasource_from_config(name=name, config=config)
        except Exception as e:
            raise ge_exceptions.DatasourceInitializationError(
                datasource_name=name, message=str(e)
            )
        return datasource

    def add_batch_kwargs_generator(
        self, datasource_name, batch_kwargs_generator_name, class_name, **kwargs
    ):
        """
        Add a batch kwargs generator to the named datasource, using the provided
        configuration.

        Args:
            datasource_name: name of datasource to which to add the new batch kwargs generator
            batch_kwargs_generator_name: name of the generator to add
            class_name: class of the batch kwargs generator to add
            **kwargs: batch kwargs generator configuration, provided as kwargs

        Returns:

        """
        datasource_obj = self.get_datasource(datasource_name)
        generator = datasource_obj.add_batch_kwargs_generator(
            name=batch_kwargs_generator_name, class_name=class_name, **kwargs
        )
        return generator

    def set_config(self, project_config: DataContextConfig):
        self._project_config = project_config

    def get_config(
        self, mode="typed"
    ) -> Union[DataContextConfig, CommentedMap, dict, str]:
        config: DataContextConfig = self._project_config

        if mode == "typed":
            return config

        elif mode == "commented_map":
            return config.commented_map

        elif mode == "dict":
            return config.to_json_dict()

        elif mode == "yaml":
            return config.to_yaml_str()

        else:
            raise ValueError(f"Unknown config mode {mode}")

    def _build_datasource_from_config(
        self, name: str, config: Union[dict, DatasourceConfig]
    ):
        # We convert from the type back to a dictionary for purposes of instantiation
        if isinstance(config, DatasourceConfig):
            config = datasourceConfigSchema.dump(config)
        config.update({"name": name})
        # While the new Datasource classes accept "data_context_root_directory", the Legacy Datasource classes do not.
        if config["class_name"] in [
            "BaseDatasource",
            "Datasource",
        ]:
            config.update({"data_context_root_directory": self.root_directory})
        module_name = "great_expectations.datasource"
        datasource = instantiate_class_from_config(
            config=config,
            runtime_environment={"data_context": self},
            config_defaults={"module_name": module_name},
        )
        if not datasource:
            raise ge_exceptions.ClassInstantiationError(
                module_name=module_name,
                package_name=None,
                class_name=config["class_name"],
            )
        return datasource

    def get_datasource(
        self, datasource_name: str = "default"
    ) -> Optional[Union[LegacyDatasource, BaseDatasource]]:
        """Get the named datasource

        Args:
            datasource_name (str): the name of the datasource from the configuration

        Returns:
            datasource (Datasource)
        """
        if datasource_name in self._cached_datasources:
            return self._cached_datasources[datasource_name]
        if (
            datasource_name
            in self.project_config_with_variables_substituted.datasources
        ):
            datasource_config: DatasourceConfig = copy.deepcopy(
                self.project_config_with_variables_substituted.datasources[
                    datasource_name
                ]
            )
        else:
            raise ValueError(
                f"Unable to load datasource `{datasource_name}` -- no configuration found or invalid configuration."
            )
        config: dict = dict(datasourceConfigSchema.dump(datasource_config))
        datasource: Optional[
            Union[LegacyDatasource, BaseDatasource]
        ] = self._instantiate_datasource_from_config(
            name=datasource_name, config=config
        )
        self._cached_datasources[datasource_name] = datasource
        return datasource

    def list_expectation_suites(self):
        """Return a list of available expectation suite names."""
        try:
            keys = self.expectations_store.list_keys()
        except KeyError as e:
            raise ge_exceptions.InvalidConfigError(
                "Unable to find configured store: %s" % str(e)
            )
        return keys

    def list_datasources(self):
        """List currently-configured datasources on this context. Masks passwords.

        Returns:
            List(dict): each dictionary includes "name", "class_name", and "module_name" keys
        """
        datasources = []
        for (
            key,
            value,
        ) in self.project_config_with_variables_substituted.datasources.items():
            value["name"] = key

            if "credentials" in value:
                if "password" in value["credentials"]:
                    value["credentials"][
                        "password"
                    ] = PasswordMasker.MASKED_PASSWORD_STRING
                if "url" in value["credentials"]:
                    value["credentials"]["url"] = PasswordMasker.mask_db_url(
                        value["credentials"]["url"]
                    )

            datasources.append(value)
        return datasources

    def list_stores(self):
        """List currently-configured Stores on this context"""

        stores = []
        for (
            name,
            value,
        ) in self.project_config_with_variables_substituted.stores.items():
            value["name"] = name
            stores.append(value)
        return stores

    def list_active_stores(self):
        """
        List active Stores on this context. Active stores are identified by setting the following parameters:
            expectations_store_name,
            validations_store_name,
            evaluation_parameter_store_name,
            checkpoint_store_name
        """
        active_store_names: List[str] = [
            self.expectations_store_name,
            self.validations_store_name,
            self.evaluation_parameter_store_name,
        ]
        try:
            active_store_names.append(self.checkpoint_store_name)
        except (AttributeError, ge_exceptions.InvalidTopLevelConfigKeyError):
            pass

        return [
            store for store in self.list_stores() if store["name"] in active_store_names
        ]

    def list_validation_operators(self):
        """List currently-configured Validation Operators on this context"""

        validation_operators = []
        for (
            name,
            value,
        ) in (
            self.project_config_with_variables_substituted.validation_operators.items()
        ):
            value["name"] = name
            validation_operators.append(value)
        return validation_operators

    def create_expectation_suite(
        self, expectation_suite_name: str, overwrite_existing: Optional[bool] = False
    ) -> ExpectationSuite:
        """Build a new expectation suite and save it into the data_context expectation store.

        Args:
            expectation_suite_name: The name of the expectation_suite to create
            overwrite_existing (boolean): Whether to overwrite expectation suite if expectation suite with given name
                already exists.

        Returns:
            A new (empty) expectation suite.
        """
        if not isinstance(overwrite_existing, bool):
            raise ValueError("Parameter overwrite_existing must be of type BOOL")

        expectation_suite: ExpectationSuite = ExpectationSuite(
            expectation_suite_name=expectation_suite_name
        )
        key: ExpectationSuiteIdentifier = ExpectationSuiteIdentifier(
            expectation_suite_name=expectation_suite_name
        )

        if self.expectations_store.has_key(key) and not overwrite_existing:
            raise ge_exceptions.DataContextError(
                "expectation_suite with name {} already exists. If you would like to overwrite this "
                "expectation_suite, set overwrite_existing=True.".format(
                    expectation_suite_name
                )
            )
        else:
            self.expectations_store.set(key, expectation_suite)

        return expectation_suite

    def delete_expectation_suite(self, expectation_suite_name):
        """Delete specified expectation suite from data_context expectation store.

        Args:
            expectation_suite_name: The name of the expectation_suite to create

        Returns:
            True for Success and False for Failure.
        """
        key = ExpectationSuiteIdentifier(expectation_suite_name)
        if not self.expectations_store.has_key(key):
            raise ge_exceptions.DataContextError(
                "expectation_suite with name {} does not exist."
            )
        else:
            self.expectations_store.remove_key(key)
            return True

    def get_expectation_suite(self, expectation_suite_name: str) -> ExpectationSuite:
        """Get a named expectation suite for the provided data_asset_name.

        Args:
            expectation_suite_name (str): the name for the expectation suite

        Returns:
            expectation_suite
        """
        key: ExpectationSuiteIdentifier = ExpectationSuiteIdentifier(
            expectation_suite_name=expectation_suite_name
        )

        if self.expectations_store.has_key(key):
            return self.expectations_store.get(key)
        else:
            raise ge_exceptions.DataContextError(
                "expectation_suite %s not found" % expectation_suite_name
            )

    def list_expectation_suite_names(self):
        """Lists the available expectation suite names"""
        sorted_expectation_suite_names = [
            i.expectation_suite_name for i in self.list_expectation_suites()
        ]
        sorted_expectation_suite_names.sort()
        return sorted_expectation_suite_names

    @usage_statistics_enabled_method(
        event_name="data_context.save_expectation_suite",
        args_payload_fn=save_expectation_suite_usage_statistics,
    )
    def save_expectation_suite(self, expectation_suite, expectation_suite_name=None):
        """Save the provided expectation suite into the DataContext.

        Args:
            expectation_suite: the suite to save
            expectation_suite_name: the name of this expectation suite. If no name is provided the name will \
                be read from the suite

        Returns:
            None
        """
        if expectation_suite_name is None:
            key = ExpectationSuiteIdentifier(
                expectation_suite_name=expectation_suite.expectation_suite_name
            )
        else:
            expectation_suite.expectation_suite_name = expectation_suite_name
            key = ExpectationSuiteIdentifier(
                expectation_suite_name=expectation_suite_name
            )

        self.expectations_store.set(key, expectation_suite)
        self._evaluation_parameter_dependencies_compiled = False

    def _store_metrics(self, requested_metrics, validation_results, target_store_name):
        """
        requested_metrics is a dictionary like this:

              requested_metrics:
                *:  # The asterisk here matches *any* expectation suite name
                  # use the 'kwargs' key to request metrics that are defined by kwargs,
                  # for example because they are defined only for a particular column
                  # - column:
                  #     Age:
                  #        - expect_column_min_to_be_between.result.observed_value
                    - statistics.evaluated_expectations
                    - statistics.successful_expectations

        Args:
            requested_metrics:
            validation_results:
            target_store_name:

        Returns:

        """
        expectation_suite_name = validation_results.meta["expectation_suite_name"]
        run_id = validation_results.meta["run_id"]
        data_asset_name = validation_results.meta.get("batch_kwargs", {}).get(
            "data_asset_name"
        )

        for expectation_suite_dependency, metrics_list in requested_metrics.items():
            if (expectation_suite_dependency != "*") and (
                expectation_suite_dependency != expectation_suite_name
            ):
                continue

            if not isinstance(metrics_list, list):
                raise ge_exceptions.DataContextError(
                    "Invalid requested_metrics configuration: metrics requested for "
                    "each expectation suite must be a list."
                )

            for metric_configuration in metrics_list:
                metric_configurations = _get_metric_configuration_tuples(
                    metric_configuration
                )
                for metric_name, metric_kwargs in metric_configurations:
                    try:
                        metric_value = validation_results.get_metric(
                            metric_name, **metric_kwargs
                        )
                        self.stores[target_store_name].set(
                            ValidationMetricIdentifier(
                                run_id=run_id,
                                data_asset_name=data_asset_name,
                                expectation_suite_identifier=ExpectationSuiteIdentifier(
                                    expectation_suite_name
                                ),
                                metric_name=metric_name,
                                metric_kwargs_id=get_metric_kwargs_id(
                                    metric_name, metric_kwargs
                                ),
                            ),
                            metric_value,
                        )
                    except ge_exceptions.UnavailableMetricError:
                        # This will happen frequently in larger pipelines
                        logger.debug(
                            "metric {} was requested by another expectation suite but is not available in "
                            "this validation result.".format(metric_name)
                        )

    def store_validation_result_metrics(
        self, requested_metrics, validation_results, target_store_name
    ):
        self._store_metrics(requested_metrics, validation_results, target_store_name)

    def store_evaluation_parameters(self, validation_results, target_store_name=None):
        if not self._evaluation_parameter_dependencies_compiled:
            self._compile_evaluation_parameter_dependencies()

        if target_store_name is None:
            target_store_name = self.evaluation_parameter_store_name

        self._store_metrics(
            self._evaluation_parameter_dependencies,
            validation_results,
            target_store_name,
        )

    @property
    def evaluation_parameter_store(self):
        return self.stores[self.evaluation_parameter_store_name]

    @property
    def evaluation_parameter_store_name(self):
        return (
            self.project_config_with_variables_substituted.evaluation_parameter_store_name
        )

    @property
    def validations_store_name(self):
        return self.project_config_with_variables_substituted.validations_store_name

    @property
    def validations_store(self):
        return self.stores[self.validations_store_name]

    def _compile_evaluation_parameter_dependencies(self):
        self._evaluation_parameter_dependencies = {}
        for key in self.expectations_store.list_keys():
            expectation_suite = self.expectations_store.get(key)
            if not expectation_suite:
                continue

            dependencies = expectation_suite.get_evaluation_parameter_dependencies()
            if len(dependencies) > 0:
                nested_update(self._evaluation_parameter_dependencies, dependencies)

        self._evaluation_parameter_dependencies_compiled = True

    def get_validation_result(
        self,
        expectation_suite_name,
        run_id=None,
        batch_identifier=None,
        validations_store_name=None,
        failed_only=False,
    ):
        """Get validation results from a configured store.

        Args:
            expectation_suite_name: expectation_suite name for which to get validation result (default: "default")
            run_id: run_id for which to get validation result (if None, fetch the latest result by alphanumeric sort)
            validations_store_name: the name of the store from which to get validation results
            failed_only: if True, filter the result to return only failed expectations

        Returns:
            validation_result

        """
        if validations_store_name is None:
            validations_store_name = self.validations_store_name
        selected_store = self.stores[validations_store_name]

        if run_id is None or batch_identifier is None:
            # Get most recent run id
            # NOTE : This method requires a (potentially very inefficient) list_keys call.
            # It should probably move to live in an appropriate Store class,
            # but when we do so, that Store will need to function as more than just a key-value Store.
            key_list = selected_store.list_keys()
            filtered_key_list = []
            for key in key_list:
                if run_id is not None and key.run_id != run_id:
                    continue
                if (
                    batch_identifier is not None
                    and key.batch_identifier != batch_identifier
                ):
                    continue
                filtered_key_list.append(key)

            # run_id_set = set([key.run_id for key in filtered_key_list])
            if len(filtered_key_list) == 0:
                logger.warning("No valid run_id values found.")
                return {}

            filtered_key_list = sorted(filtered_key_list, key=lambda x: x.run_id)

            if run_id is None:
                run_id = filtered_key_list[-1].run_id
            if batch_identifier is None:
                batch_identifier = filtered_key_list[-1].batch_identifier

        key = ValidationResultIdentifier(
            expectation_suite_identifier=ExpectationSuiteIdentifier(
                expectation_suite_name=expectation_suite_name
            ),
            run_id=run_id,
            batch_identifier=batch_identifier,
        )
        results_dict = selected_store.get(key)

        # TODO: This should be a convenience method of ValidationResultSuite
        if failed_only:
            failed_results_list = [
                result for result in results_dict.results if not result.success
            ]
            results_dict.results = failed_results_list
            return results_dict
        else:
            return results_dict

    def update_return_obj(self, data_asset, return_obj):
        """Helper called by data_asset.

        Args:
            data_asset: The data_asset whose validation produced the current return object
            return_obj: the return object to update

        Returns:
            return_obj: the return object, potentially changed into a widget by the configured expectation explorer
        """
        return return_obj

    @usage_statistics_enabled_method(event_name="data_context.build_data_docs")
    def build_data_docs(
        self,
        site_names=None,
        resource_identifiers=None,
        dry_run=False,
        build_index: bool = True,
    ):
        """
        Build Data Docs for your project.

        These make it simple to visualize data quality in your project. These
        include Expectations, Validations & Profiles. The are built for all
        Datasources from JSON artifacts in the local repo including validations
        & profiles from the uncommitted directory.

        :param site_names: if specified, build data docs only for these sites, otherwise,
                            build all the sites specified in the context's config
        :param resource_identifiers: a list of resource identifiers (ExpectationSuiteIdentifier,
                            ValidationResultIdentifier). If specified, rebuild HTML
                            (or other views the data docs sites are rendering) only for
                            the resources in this list. This supports incremental build
                            of data docs sites (e.g., when a new validation result is created)
                            and avoids full rebuild.
        :param dry_run: a flag, if True, the method returns a structure containing the
                            URLs of the sites that *would* be built, but it does not build
                            these sites. The motivation for adding this flag was to allow
                            the CLI to display the the URLs before building and to let users
                            confirm.

        :param build_index: a flag if False, skips building the index page

        Returns:
            A dictionary with the names of the updated data documentation sites as keys and the the location info
            of their index.html files as values
        """
        logger.debug("Starting DataContext.build_data_docs")

        index_page_locator_infos = {}

        sites = self.project_config_with_variables_substituted.data_docs_sites
        if sites:
            logger.debug("Found data_docs_sites. Building sites...")

            for site_name, site_config in sites.items():
                logger.debug(
                    "Building Data Docs Site %s" % site_name,
                )

                if (site_names and (site_name in site_names)) or not site_names:
                    complete_site_config = site_config
                    module_name = "great_expectations.render.renderer.site_builder"
                    site_builder = instantiate_class_from_config(
                        config=complete_site_config,
                        runtime_environment={
                            "data_context": self,
                            "root_directory": self.root_directory,
                            "site_name": site_name,
                        },
                        config_defaults={"module_name": module_name},
                    )
                    if not site_builder:
                        raise ge_exceptions.ClassInstantiationError(
                            module_name=module_name,
                            package_name=None,
                            class_name=complete_site_config["class_name"],
                        )
                    if dry_run:
                        index_page_locator_infos[
                            site_name
                        ] = site_builder.get_resource_url(only_if_exists=False)
                    else:
                        index_page_resource_identifier_tuple = site_builder.build(
                            resource_identifiers, build_index=build_index
                        )
                        if index_page_resource_identifier_tuple:
                            index_page_locator_infos[
                                site_name
                            ] = index_page_resource_identifier_tuple[0]

        else:
            logger.debug("No data_docs_config found. No site(s) built.")

        return index_page_locator_infos

    def clean_data_docs(self, site_name=None) -> bool:
        """
        Clean a given data docs site.

        This removes all files from the configured Store.

        Args:
            site_name (str): Optional, the name of the site to clean. If not
            specified, all sites will be cleaned.
        """
        data_docs_sites = self.project_config_with_variables_substituted.data_docs_sites
        if not data_docs_sites:
            raise ge_exceptions.DataContextError(
                "No data docs sites were found on this DataContext, therefore no sites will be cleaned.",
            )

        data_docs_site_names = list(data_docs_sites.keys())
        if site_name:
            if site_name not in data_docs_site_names:
                raise ge_exceptions.DataContextError(
                    f"The specified site name `{site_name}` does not exist in this project."
                )
            return self._clean_data_docs_site(site_name)

        cleaned = []
        for existing_site_name in data_docs_site_names:
            cleaned.append(self._clean_data_docs_site(existing_site_name))
        return all(cleaned)

    def _clean_data_docs_site(self, site_name: str) -> bool:
        sites = self.project_config_with_variables_substituted.data_docs_sites
        if not sites:
            return False
        site_config = sites.get(site_name)

        site_builder = instantiate_class_from_config(
            config=site_config,
            runtime_environment={
                "data_context": self,
                "root_directory": self.root_directory,
            },
            config_defaults={
                "module_name": "great_expectations.render.renderer.site_builder"
            },
        )
        site_builder.clean_site()
        return True

    def profile_datasource(
        self,
        datasource_name,
        batch_kwargs_generator_name=None,
        data_assets=None,
        max_data_assets=20,
        profile_all_data_assets=True,
        profiler=BasicDatasetProfiler,
        profiler_configuration=None,
        dry_run=False,
        run_id=None,
        additional_batch_kwargs=None,
        run_name=None,
        run_time=None,
    ):
        """Profile the named datasource using the named profiler.

        Args:
            datasource_name: the name of the datasource for which to profile data_assets
            batch_kwargs_generator_name: the name of the batch kwargs generator to use to get batches
            data_assets: list of data asset names to profile
            max_data_assets: if the number of data assets the batch kwargs generator yields is greater than this max_data_assets,
                profile_all_data_assets=True is required to profile all
            profile_all_data_assets: when True, all data assets are profiled, regardless of their number
            profiler: the profiler class to use
            profiler_configuration: Optional profiler configuration dict
            dry_run: when true, the method checks arguments and reports if can profile or specifies the arguments that are missing
            additional_batch_kwargs: Additional keyword arguments to be provided to get_batch when loading the data asset.
        Returns:
            A dictionary::

                {
                    "success": True/False,
                    "results": List of (expectation_suite, EVR) tuples for each of the data_assets found in the datasource
                }

            When success = False, the error details are under "error" key
        """

        # We don't need the datasource object, but this line serves to check if the datasource by the name passed as
        # an arg exists and raise an error if it does not.
        datasource = self.get_datasource(datasource_name)

        if not dry_run:
            logger.info(f"Profiling '{datasource_name}' with '{profiler.__name__}'")

        profiling_results = {}

        # Build the list of available data asset names (each item a tuple of name and type)

        data_asset_names_dict = self.get_available_data_asset_names(datasource_name)

        available_data_asset_name_list = []
        try:
            datasource_data_asset_names_dict = data_asset_names_dict[datasource_name]
        except KeyError:
            # KeyError will happen if there is not datasource
            raise ge_exceptions.ProfilerError(f"No datasource {datasource_name} found.")

        if batch_kwargs_generator_name is None:
            # if no generator name is passed as an arg and the datasource has only
            # one generator with data asset names, use it.
            # if ambiguous, raise an exception
            for name in datasource_data_asset_names_dict.keys():
                if batch_kwargs_generator_name is not None:
                    profiling_results = {
                        "success": False,
                        "error": {
                            "code": DataContext.PROFILING_ERROR_CODE_MULTIPLE_BATCH_KWARGS_GENERATORS_FOUND
                        },
                    }
                    return profiling_results

                if len(datasource_data_asset_names_dict[name]["names"]) > 0:
                    available_data_asset_name_list = datasource_data_asset_names_dict[
                        name
                    ]["names"]
                    batch_kwargs_generator_name = name

            if batch_kwargs_generator_name is None:
                profiling_results = {
                    "success": False,
                    "error": {
                        "code": DataContext.PROFILING_ERROR_CODE_NO_BATCH_KWARGS_GENERATORS_FOUND
                    },
                }
                return profiling_results
        else:
            # if the generator name is passed as an arg, get this generator's available data asset names
            try:
                available_data_asset_name_list = datasource_data_asset_names_dict[
                    batch_kwargs_generator_name
                ]["names"]
            except KeyError:
                raise ge_exceptions.ProfilerError(
                    "batch kwargs Generator {} not found. Specify the name of a generator configured in this datasource".format(
                        batch_kwargs_generator_name
                    )
                )

        available_data_asset_name_list = sorted(
            available_data_asset_name_list, key=lambda x: x[0]
        )

        if len(available_data_asset_name_list) == 0:
            raise ge_exceptions.ProfilerError(
                "No Data Assets found in Datasource {}. Used batch kwargs generator: {}.".format(
                    datasource_name, batch_kwargs_generator_name
                )
            )
        total_data_assets = len(available_data_asset_name_list)

        if isinstance(data_assets, list) and len(data_assets) > 0:
            not_found_data_assets = [
                name
                for name in data_assets
                if name not in [da[0] for da in available_data_asset_name_list]
            ]
            if len(not_found_data_assets) > 0:
                profiling_results = {
                    "success": False,
                    "error": {
                        "code": DataContext.PROFILING_ERROR_CODE_SPECIFIED_DATA_ASSETS_NOT_FOUND,
                        "not_found_data_assets": not_found_data_assets,
                        "data_assets": available_data_asset_name_list,
                    },
                }
                return profiling_results

            data_assets.sort()
            data_asset_names_to_profiled = data_assets
            total_data_assets = len(available_data_asset_name_list)
            if not dry_run:
                logger.info(
                    "Profiling the white-listed data assets: %s, alphabetically."
                    % (",".join(data_assets))
                )
        else:
            if not profile_all_data_assets:
                if total_data_assets > max_data_assets:
                    profiling_results = {
                        "success": False,
                        "error": {
                            "code": DataContext.PROFILING_ERROR_CODE_TOO_MANY_DATA_ASSETS,
                            "num_data_assets": total_data_assets,
                            "data_assets": available_data_asset_name_list,
                        },
                    }
                    return profiling_results

            data_asset_names_to_profiled = [
                name[0] for name in available_data_asset_name_list
            ]
        if not dry_run:
            logger.info(
                "Profiling all %d data assets from batch kwargs generator %s"
                % (len(available_data_asset_name_list), batch_kwargs_generator_name)
            )
        else:
            logger.info(
                "Found %d data assets from batch kwargs generator %s"
                % (len(available_data_asset_name_list), batch_kwargs_generator_name)
            )

        profiling_results["success"] = True

        if not dry_run:
            profiling_results["results"] = []
            total_columns, total_expectations, total_rows, skipped_data_assets = (
                0,
                0,
                0,
                0,
            )
            total_start_time = datetime.datetime.now()

            for name in data_asset_names_to_profiled:
                logger.info("\tProfiling '%s'..." % name)
                try:
                    profiling_results["results"].append(
                        self.profile_data_asset(
                            datasource_name=datasource_name,
                            batch_kwargs_generator_name=batch_kwargs_generator_name,
                            data_asset_name=name,
                            profiler=profiler,
                            profiler_configuration=profiler_configuration,
                            run_id=run_id,
                            additional_batch_kwargs=additional_batch_kwargs,
                            run_name=run_name,
                            run_time=run_time,
                        )["results"][0]
                    )

                except ge_exceptions.ProfilerError as err:
                    logger.warning(err.message)
                except OSError as err:
                    logger.warning(
                        "IOError while profiling %s. (Perhaps a loading error?) Skipping."
                        % name[1]
                    )
                    logger.debug(str(err))
                    skipped_data_assets += 1
                except SQLAlchemyError as e:
                    logger.warning(
                        "SqlAlchemyError while profiling %s. Skipping." % name[1]
                    )
                    logger.debug(str(e))
                    skipped_data_assets += 1

            total_duration = (
                datetime.datetime.now() - total_start_time
            ).total_seconds()
            logger.info(
                """
    Profiled %d of %d named data assets, with %d total rows and %d columns in %.2f seconds.
    Generated, evaluated, and stored %d Expectations during profiling. Please review results using data-docs."""
                % (
                    len(data_asset_names_to_profiled),
                    total_data_assets,
                    total_rows,
                    total_columns,
                    total_duration,
                    total_expectations,
                )
            )
            if skipped_data_assets > 0:
                logger.warning(
                    "Skipped %d data assets due to errors." % skipped_data_assets
                )

        profiling_results["success"] = True
        return profiling_results

    def profile_data_asset(
        self,
        datasource_name,
        batch_kwargs_generator_name=None,
        data_asset_name=None,
        batch_kwargs=None,
        expectation_suite_name=None,
        profiler=BasicDatasetProfiler,
        profiler_configuration=None,
        run_id=None,
        additional_batch_kwargs=None,
        run_name=None,
        run_time=None,
    ):
        """
        Profile a data asset

        :param datasource_name: the name of the datasource to which the profiled data asset belongs
        :param batch_kwargs_generator_name: the name of the batch kwargs generator to use to get batches (only if batch_kwargs are not provided)
        :param data_asset_name: the name of the profiled data asset
        :param batch_kwargs: optional - if set, the method will use the value to fetch the batch to be profiled. If not passed, the batch kwargs generator (generator_name arg) will choose a batch
        :param profiler: the profiler class to use
        :param profiler_configuration: Optional profiler configuration dict
        :param run_name: optional - if set, the validation result created by the profiler will be under the provided run_name
        :param additional_batch_kwargs:
        :returns
            A dictionary::

                {
                    "success": True/False,
                    "results": List of (expectation_suite, EVR) tuples for each of the data_assets found in the datasource
                }

            When success = False, the error details are under "error" key
        """

        assert not (run_id and run_name) and not (
            run_id and run_time
        ), "Please provide either a run_id or run_name and/or run_time."
        if isinstance(run_id, str) and not run_name:
            warnings.warn(
                "String run_ids will be deprecated in the future. Please provide a run_id of type "
                "RunIdentifier(run_name=None, run_time=None), or a dictionary containing run_name "
                "and run_time (both optional). Instead of providing a run_id, you may also provide"
                "run_name and run_time separately.",
                DeprecationWarning,
            )
            try:
                run_time = parse(run_id)
            except (ValueError, TypeError):
                pass
            run_id = RunIdentifier(run_name=run_id, run_time=run_time)
        elif isinstance(run_id, dict):
            run_id = RunIdentifier(**run_id)
        elif not isinstance(run_id, RunIdentifier):
            run_name = run_name or "profiling"
            run_id = RunIdentifier(run_name=run_name, run_time=run_time)

        logger.info(f"Profiling '{datasource_name}' with '{profiler.__name__}'")

        if not additional_batch_kwargs:
            additional_batch_kwargs = {}

        if batch_kwargs is None:
            try:
                generator = self.get_datasource(
                    datasource_name=datasource_name
                ).get_batch_kwargs_generator(name=batch_kwargs_generator_name)
                batch_kwargs = generator.build_batch_kwargs(
                    data_asset_name, **additional_batch_kwargs
                )
            except ge_exceptions.BatchKwargsError:
                raise ge_exceptions.ProfilerError(
                    "Unable to build batch_kwargs for datasource {}, using batch kwargs generator {} for name {}".format(
                        datasource_name, batch_kwargs_generator_name, data_asset_name
                    )
                )
            except ValueError:
                raise ge_exceptions.ProfilerError(
                    "Unable to find datasource {} or batch kwargs generator {}.".format(
                        datasource_name, batch_kwargs_generator_name
                    )
                )
        else:
            batch_kwargs.update(additional_batch_kwargs)

        profiling_results = {"success": False, "results": []}

        total_columns, total_expectations, total_rows, skipped_data_assets = 0, 0, 0, 0
        total_start_time = datetime.datetime.now()

        name = data_asset_name
        # logger.info("\tProfiling '%s'..." % name)

        start_time = datetime.datetime.now()

        if expectation_suite_name is None:
            if batch_kwargs_generator_name is None and data_asset_name is None:
                expectation_suite_name = (
                    datasource_name
                    + "."
                    + profiler.__name__
                    + "."
                    + BatchKwargs(batch_kwargs).to_id()
                )
            else:
                expectation_suite_name = (
                    datasource_name
                    + "."
                    + batch_kwargs_generator_name
                    + "."
                    + data_asset_name
                    + "."
                    + profiler.__name__
                )

        self.create_expectation_suite(
            expectation_suite_name=expectation_suite_name, overwrite_existing=True
        )

        # TODO: Add batch_parameters
        batch = self.get_batch(
            expectation_suite_name=expectation_suite_name,
            batch_kwargs=batch_kwargs,
        )

        if not profiler.validate(batch):
            raise ge_exceptions.ProfilerError(
                "batch '%s' is not a valid batch for the '%s' profiler"
                % (name, profiler.__name__)
            )

        # Note: This logic is specific to DatasetProfilers, which profile a single batch. Multi-batch profilers
        # will have more to unpack.
        expectation_suite, validation_results = profiler.profile(
            batch, run_id=run_id, profiler_configuration=profiler_configuration
        )
        profiling_results["results"].append((expectation_suite, validation_results))

        validation_ref = self.validations_store.set(
            key=ValidationResultIdentifier(
                expectation_suite_identifier=ExpectationSuiteIdentifier(
                    expectation_suite_name=expectation_suite_name
                ),
                run_id=run_id,
                batch_identifier=batch.batch_id,
            ),
            value=validation_results,
        )

        if isinstance(validation_ref, GeCloudIdAwareRef):
            ge_cloud_id = validation_ref.ge_cloud_id
            validation_results.ge_cloud_id = uuid.UUID(ge_cloud_id)

        if isinstance(batch, Dataset):
            # For datasets, we can produce some more detailed statistics
            row_count = batch.get_row_count()
            total_rows += row_count
            new_column_count = len(
                {
                    exp.kwargs["column"]
                    for exp in expectation_suite.expectations
                    if "column" in exp.kwargs
                }
            )
            total_columns += new_column_count

        new_expectation_count = len(expectation_suite.expectations)
        total_expectations += new_expectation_count

        self.save_expectation_suite(expectation_suite)
        duration = (datetime.datetime.now() - start_time).total_seconds()
        logger.info(
            "\tProfiled %d columns using %d rows from %s (%.3f sec)"
            % (new_column_count, row_count, name, duration)
        )

        total_duration = (datetime.datetime.now() - total_start_time).total_seconds()
        logger.info(
            """
Profiled the data asset, with %d total rows and %d columns in %.2f seconds.
Generated, evaluated, and stored %d Expectations during profiling. Please review results using data-docs."""
            % (
                total_rows,
                total_columns,
                total_duration,
                total_expectations,
            )
        )

        profiling_results["success"] = True
        return profiling_results

    def add_checkpoint(
        self,
        name: str,
        config_version: Optional[Union[int, float]] = None,
        template_name: Optional[str] = None,
        module_name: Optional[str] = None,
        class_name: Optional[str] = None,
        run_name_template: Optional[str] = None,
        expectation_suite_name: Optional[str] = None,
        batch_request: Optional[Union[BatchRequest, dict]] = None,
        action_list: Optional[List[dict]] = None,
        evaluation_parameters: Optional[dict] = None,
        runtime_configuration: Optional[dict] = None,
        validations: Optional[List[dict]] = None,
        profilers: Optional[List[dict]] = None,
        # Next two fields are for LegacyCheckpoint configuration
        validation_operator_name: Optional[str] = None,
        batches: Optional[List[dict]] = None,
        # the following four arguments are used by SimpleCheckpoint
        site_names: Optional[Union[str, List[str]]] = None,
        slack_webhook: Optional[str] = None,
        notify_on: Optional[str] = None,
        notify_with: Optional[Union[str, List[str]]] = None,
        ge_cloud_id: Optional[str] = None,
    ) -> Union[Checkpoint, LegacyCheckpoint]:

        checkpoint_config: Union[CheckpointConfig, dict]

        checkpoint_config = {
            "name": name,
            "config_version": config_version,
            "template_name": template_name,
            "module_name": module_name,
            "class_name": class_name,
            "run_name_template": run_name_template,
            "expectation_suite_name": expectation_suite_name,
            "batch_request": batch_request,
            "action_list": action_list,
            "evaluation_parameters": evaluation_parameters,
            "runtime_configuration": runtime_configuration,
            "validations": validations,
            "profilers": profilers,
            # Next two fields are for LegacyCheckpoint configuration
            "validation_operator_name": validation_operator_name,
            "batches": batches,
            # the following four keys are used by SimpleCheckpoint
            "site_names": site_names,
            "slack_webhook": slack_webhook,
            "notify_on": notify_on,
            "notify_with": notify_with,
            "ge_cloud_id": ge_cloud_id,
        }

        checkpoint_config = filter_properties_dict(
            properties=checkpoint_config, clean_falsy=True
        )
        new_checkpoint: Union[
            Checkpoint, LegacyCheckpoint
        ] = instantiate_class_from_config(
            config=checkpoint_config,
            runtime_environment={
                "data_context": self,
            },
            config_defaults={
                "module_name": "great_expectations.checkpoint.checkpoint",
            },
        )
        key: ConfigurationIdentifier = ConfigurationIdentifier(
            configuration_key="" if self.ge_cloud_mode else name,
        )
        checkpoint_config = CheckpointConfig(**new_checkpoint.config.to_json_dict())
        checkpoint_ref = self.checkpoint_store.set(key=key, value=checkpoint_config)
        if isinstance(checkpoint_ref, GeCloudIdAwareRef):
            ge_cloud_id = checkpoint_ref.ge_cloud_id
            new_checkpoint.config.ge_cloud_id = uuid.UUID(ge_cloud_id)
        return new_checkpoint

    def get_checkpoint(
        self, name: Optional[str] = None, ge_cloud_id: Optional[str] = None
    ) -> Union[Checkpoint, LegacyCheckpoint]:
        key: ConfigurationIdentifier = ConfigurationIdentifier(
            configuration_key=ge_cloud_id or name,
        )
        try:
            checkpoint_config: CheckpointConfig = self.checkpoint_store.get(key=key)
        except ge_exceptions.InvalidKeyError as exc_ik:
            raise ge_exceptions.CheckpointNotFoundError(
                message=f'Non-existent Checkpoint configuration named "{key.configuration_key}".\n\nDetails: {exc_ik}'
            )
        except ValidationError as exc_ve:
            raise ge_exceptions.InvalidCheckpointConfigError(
                message="Invalid Checkpoint configuration", validation_error=exc_ve
            )

        if checkpoint_config.config_version is None:
            if not (
                "batches" in checkpoint_config.to_json_dict()
                and (
                    len(checkpoint_config.to_json_dict()["batches"]) == 0
                    or {"batch_kwargs", "expectation_suite_names",}.issubset(
                        set(
                            list(
                                itertools.chain.from_iterable(
                                    [
                                        item.keys()
                                        for item in checkpoint_config.to_json_dict()[
                                            "batches"
                                        ]
                                    ]
                                )
                            )
                        )
                    )
                )
            ):
                raise ge_exceptions.CheckpointError(
                    message="Attempt to instantiate LegacyCheckpoint with insufficient and/or incorrect arguments."
                )

        config: dict = checkpoint_config.to_json_dict()
        if name:
            config.update({"name": name})
        config = filter_properties_dict(properties=config, clean_falsy=True)
        checkpoint: Union[Checkpoint, LegacyCheckpoint] = instantiate_class_from_config(
            config=config,
            runtime_environment={
                "data_context": self,
            },
            config_defaults={
                "module_name": "great_expectations.checkpoint",
            },
        )

        return checkpoint

    def delete_checkpoint(
        self, name: Optional[str] = None, ge_cloud_id: Optional[str] = None
    ):
        assert bool(name) ^ bool(
            ge_cloud_id
        ), "Must provide either name or ge_cloud_id."
        key: ConfigurationIdentifier = ConfigurationIdentifier(
            configuration_key=name or ge_cloud_id,
        )
        try:
            self.checkpoint_store.remove_key(key=key)
        except ge_exceptions.InvalidKeyError as exc_ik:
            raise ge_exceptions.CheckpointNotFoundError(
                message=f'Non-existent Checkpoint configuration named "{key.configuration_key}".\n\nDetails: {exc_ik}'
            )

    def list_checkpoints(self) -> List[str]:
        return [x.configuration_key for x in self.checkpoint_store.list_keys()]

    def run_checkpoint(
        self,
        checkpoint_name: str,
        template_name: Optional[str] = None,
        run_name_template: Optional[str] = None,
        expectation_suite_name: Optional[str] = None,
        batch_request: Optional[Union[BatchRequest, dict]] = None,
        action_list: Optional[List[dict]] = None,
        evaluation_parameters: Optional[dict] = None,
        runtime_configuration: Optional[dict] = None,
        validations: Optional[List[dict]] = None,
        profilers: Optional[List[dict]] = None,
        run_id: Optional[Union[str, int, float]] = None,
        run_name: Optional[str] = None,
        run_time: Optional[datetime.datetime] = None,
        result_format: Optional[str] = None,
        **kwargs,
    ) -> CheckpointResult:
        """
        Validate against a pre-defined Checkpoint. (Experimental)
        Args:
            checkpoint_name: The name of a Checkpoint defined via the CLI or by manually creating a yml file
            run_name: The run_name for the validation; if None, a default value will be used
            **kwargs: Additional kwargs to pass to the validation operator

        Returns:
            CheckpointResult
        """
        # TODO mark experimental

        if result_format is None:
            result_format = {"result_format": "SUMMARY"}

        checkpoint: Union[Checkpoint, LegacyCheckpoint] = self.get_checkpoint(
            name=checkpoint_name,
        )

        return checkpoint.run(
            template_name=template_name,
            run_name_template=run_name_template,
            expectation_suite_name=expectation_suite_name,
            batch_request=batch_request,
            action_list=action_list,
            evaluation_parameters=evaluation_parameters,
            runtime_configuration=runtime_configuration,
            validations=validations,
            profilers=profilers,
            run_id=run_id,
            run_name=run_name,
            run_time=run_time,
            result_format=result_format,
            **kwargs,
        )

    def test_yaml_config(
        self,
        yaml_config: str,
        name: Optional[str] = None,
        class_name: Optional[str] = None,
        pretty_print: bool = True,
        return_mode: str = "instantiated_class",
        shorten_tracebacks: bool = False,
    ):
        """Convenience method for testing yaml configs

        test_yaml_config is a convenience method for configuring the moving
        parts of a Great Expectations deployment. It allows you to quickly
        test out configs for system components, especially Datasources,
        Checkpoints, and Stores.

        For many deployments of Great Expectations, these components (plus
        Expectations) are the only ones you'll need.

        test_yaml_config is mainly intended for use within notebooks and tests.

        Parameters
        ----------
        yaml_config : str
            A string containing the yaml config to be tested

        name: str
            (Optional) A string containing the name of the component to instantiate

        pretty_print : bool
            Determines whether to print human-readable output

        return_mode : str
            Determines what type of object test_yaml_config will return
            Valid modes are "instantiated_class" and "report_object"

        shorten_tracebacks : bool
            If true, catch any errors during instantiation and print only the
            last element of the traceback stack. This can be helpful for
            rapid iteration on configs in a notebook, because it can remove
            the need to scroll up and down a lot.

        Returns
        -------
        The instantiated component (e.g. a Datasource)
        OR
        a json object containing metadata from the component's self_check method

        The returned object is determined by return_mode.
        """
        usage_stats_event_name: str = "data_context.test_yaml_config"
        usage_stats_event_payload: Dict[str, Union[str, List[str]]] = {}

        if pretty_print:
            print("Attempting to instantiate class from config...")

        if return_mode not in ["instantiated_class", "report_object"]:
            raise ValueError(f"Unknown return_mode: {return_mode}.")

        try:
            substituted_config_variables: Union[
                DataContextConfig, dict
            ] = substitute_all_config_variables(
                self.config_variables,
                dict(os.environ),
            )

            substitutions: dict = {
                **substituted_config_variables,
                **dict(os.environ),
                **self.runtime_environment,
            }

            config_str_with_substituted_variables: Union[
                DataContextConfig, dict
            ] = substitute_all_config_variables(
                yaml_config,
                substitutions,
            )
        except Exception as e:
            usage_stats_event_payload: dict = {
                "diagnostic_info": ["__substitution_error__"],
            }
            send_usage_message(
                data_context=self,
                event=usage_stats_event_name,
                event_payload=usage_stats_event_payload,
                success=False,
            )
            raise e

        try:
            config: CommentedMap = yaml.load(config_str_with_substituted_variables)

            if "class_name" in config:
                class_name = config["class_name"]

        except Exception as e:
            usage_stats_event_payload: dict = {
                "diagnostic_info": ["__yaml_parse_error__"],
            }
            send_usage_message(
                data_context=self,
                event=usage_stats_event_name,
                event_payload=usage_stats_event_payload,
                success=False,
            )
            raise e

        instantiated_class: Any

        try:
            if class_name in self.TEST_YAML_CONFIG_SUPPORTED_STORE_TYPES:
                print(f"\tInstantiating as a Store, since class_name is {class_name}")
                store_name: str = name or config.get("name") or "my_temp_store"
                instantiated_class = cast(
                    Store,
                    self._build_store_from_config(
                        store_name=store_name,
                        store_config=config,
                    ),
                )
                store_name = instantiated_class.store_name or store_name
                self._project_config["stores"][store_name] = config

                store_anonymizer = StoreAnonymizer(self.data_context_id)
                usage_stats_event_payload = store_anonymizer.anonymize_store_info(
                    store_name=store_name, store_obj=instantiated_class
                )

            elif class_name in self.TEST_YAML_CONFIG_SUPPORTED_DATASOURCE_TYPES:
                print(
                    f"\tInstantiating as a Datasource, since class_name is {class_name}"
                )
                datasource_name: str = (
                    name or config.get("name") or "my_temp_datasource"
                )
                instantiated_class = cast(
                    Datasource,
                    self._instantiate_datasource_from_config_and_update_project_config(
                        name=datasource_name,
                        config=config,
                        initialize=True,
                    ),
                )

                datasource_anonymizer = DatasourceAnonymizer(self.data_context_id)

                if class_name == "SimpleSqlalchemyDatasource":
                    # Use the raw config here, defaults will be added in the anonymizer
                    usage_stats_event_payload = (
                        datasource_anonymizer.anonymize_simple_sqlalchemy_datasource(
                            name=datasource_name, config=config
                        )
                    )
                else:
                    # Roundtrip through schema validator to add missing fields
                    datasource_config = datasourceConfigSchema.load(
                        instantiated_class.config
                    )
                    full_datasource_config = datasourceConfigSchema.dump(
                        datasource_config
                    )
                    usage_stats_event_payload = (
                        datasource_anonymizer.anonymize_datasource_info(
                            name=datasource_name, config=full_datasource_config
                        )
                    )

            elif class_name in ["Checkpoint", "SimpleCheckpoint"]:
                print(
                    f"\tInstantiating as a {class_name}, since class_name is {class_name}"
                )

                checkpoint_name: str = (
                    name or config.get("name") or "my_temp_checkpoint"
                )

                checkpoint_config: Union[CheckpointConfig, dict]

                checkpoint_config = CheckpointConfig.from_commented_map(
                    commented_map=config
                )
                checkpoint_config = checkpoint_config.to_json_dict()
                checkpoint_config.update({"name": checkpoint_name})

                if class_name == "Checkpoint":
                    instantiated_class = Checkpoint(
                        data_context=self, **checkpoint_config
                    )
                elif class_name == "SimpleCheckpoint":
                    instantiated_class = SimpleCheckpoint(
                        data_context=self, **checkpoint_config
                    )

                checkpoint_anonymizer = CheckpointAnonymizer(self.data_context_id)

                usage_stats_event_payload = (
                    checkpoint_anonymizer.anonymize_checkpoint_info(
                        name=checkpoint_name, config=checkpoint_config
                    )
                )

            elif class_name in self.TEST_YAML_CONFIG_SUPPORTED_DATA_CONNECTOR_TYPES:
                print(
                    f"\tInstantiating as a DataConnector, since class_name is {class_name}"
                )
                data_connector_name: str = (
                    name or config.get("name") or "my_temp_data_connector"
                )
                instantiated_class = instantiate_class_from_config(
                    config=config,
                    runtime_environment={
                        "root_directory": self.root_directory,
                    },
                    config_defaults={},
                )

                data_connector_anonymizer = DataConnectorAnonymizer(
                    self.data_context_id
                )

                usage_stats_event_payload = (
                    data_connector_anonymizer.anonymize_data_connector_info(
                        name=data_connector_name, config=config
                    )
                )

            else:
                print(
                    "\tNo matching class found. Attempting to instantiate class from the raw config..."
                )
                instantiated_class = instantiate_class_from_config(
                    config=config,
                    runtime_environment={
                        "root_directory": self.root_directory,
                    },
                    config_defaults={},
                )

                # If a subclass of a supported type, find the parent class and anonymize
                store_anonymizer: StoreAnonymizer = StoreAnonymizer(
                    self.data_context_id
                )
                datasource_anonymizer: DatasourceAnonymizer = DatasourceAnonymizer(
                    self.data_context_id
                )
                checkpoint_anonymizer: CheckpointAnonymizer = CheckpointAnonymizer(
                    self.data_context_id
                )
                data_connector_anonymizer: DataConnectorAnonymizer = (
                    DataConnectorAnonymizer(self.data_context_id)
                )
                if (
                    store_anonymizer.is_parent_class_recognized(
                        store_obj=instantiated_class
                    )
                    is not None
                ):
                    store_name: str = name or config.get("name") or "my_temp_store"
                    store_name = instantiated_class.store_name or store_name
                    usage_stats_event_payload = store_anonymizer.anonymize_store_info(
                        store_name=store_name, store_obj=instantiated_class
                    )
                elif (
                    datasource_anonymizer.is_parent_class_recognized(config=config)
                    is not None
                ):
                    datasource_name: str = (
                        name or config.get("name") or "my_temp_datasource"
                    )
                    if datasource_anonymizer.is_parent_class_recognized_v3_api(
                        config=config
                    ):
                        # Roundtrip through schema validator to add missing fields
                        datasource_config = datasourceConfigSchema.load(
                            instantiated_class.config
                        )
                        full_datasource_config = datasourceConfigSchema.dump(
                            datasource_config
                        )
                    else:
                        # for v2 api
                        full_datasource_config = config
                    parent_class_name = (
                        datasource_anonymizer.is_parent_class_recognized(config=config)
                    )
                    if parent_class_name == "SimpleSqlalchemyDatasource":
                        # Use the raw config here, defaults will be added in the anonymizer
                        usage_stats_event_payload = datasource_anonymizer.anonymize_simple_sqlalchemy_datasource(
                            name=datasource_name, config=config
                        )
                    else:
                        usage_stats_event_payload = (
                            datasource_anonymizer.anonymize_datasource_info(
                                name=datasource_name, config=full_datasource_config
                            )
                        )

                elif (
                    checkpoint_anonymizer.is_parent_class_recognized(config=config)
                    is not None
                ):
                    checkpoint_name: str = (
                        name or config.get("name") or "my_temp_checkpoint"
                    )
                    # Roundtrip through schema validator to add missing fields
                    checkpoint_config: Union[CheckpointConfig, dict]
                    checkpoint_config = CheckpointConfig.from_commented_map(
                        commented_map=config
                    )
                    checkpoint_config = checkpoint_config.to_json_dict()
                    checkpoint_config.update({"name": checkpoint_name})
                    usage_stats_event_payload = (
                        checkpoint_anonymizer.anonymize_checkpoint_info(
                            name=checkpoint_name, config=checkpoint_config
                        )
                    )

                elif (
                    data_connector_anonymizer.is_parent_class_recognized(config=config)
                    is not None
                ):
                    data_connector_name: str = (
                        name or config.get("name") or "my_temp_data_connector"
                    )
                    usage_stats_event_payload = (
                        data_connector_anonymizer.anonymize_data_connector_info(
                            name=data_connector_name, config=config
                        )
                    )

                else:
                    # If class_name is not a supported type or subclass of a supported type,
                    # mark it as custom with no additional information since we can't anonymize
                    usage_stats_event_payload[
                        "diagnostic_info"
                    ] = usage_stats_event_payload.get("diagnostic_info", []) + [
                        "__custom_subclass_not_core_ge__"
                    ]

            send_usage_message(
                data_context=self,
                event=usage_stats_event_name,
                event_payload=usage_stats_event_payload,
                success=True,
            )
            if pretty_print:
                print(
                    f"\tSuccessfully instantiated {instantiated_class.__class__.__name__}"
                )
                print()

            report_object: dict = instantiated_class.self_check(
                pretty_print=pretty_print
            )

            if return_mode == "instantiated_class":
                return instantiated_class

            return report_object

        except Exception as e:
            if class_name is None:
                usage_stats_event_payload[
                    "diagnostic_info"
                ] = usage_stats_event_payload.get("diagnostic_info", []) + [
                    "__class_name_not_provided__"
                ]
            elif (
                usage_stats_event_payload.get("parent_class") is None
                and class_name in self.ALL_TEST_YAML_CONFIG_SUPPORTED_TYPES
            ):
                # add parent_class if it doesn't exist and class_name is one of our supported core GE types
                usage_stats_event_payload["parent_class"] = class_name
            send_usage_message(
                data_context=self,
                event=usage_stats_event_name,
                event_payload=usage_stats_event_payload,
                success=False,
            )
            if shorten_tracebacks:
                traceback.print_exc(limit=1)
            else:
                raise e


class DataContext(BaseDataContext):
    """A DataContext represents a Great Expectations project. It organizes storage and access for
    expectation suites, datasources, notification settings, and data fixtures.

    The DataContext is configured via a yml file stored in a directory called great_expectations; the configuration file
    as well as managed expectation suites should be stored in version control.

    Use the `create` classmethod to create a new empty config, or instantiate the DataContext
    by passing the path to an existing data context root directory.

    DataContexts use data sources you're already familiar with. BatchKwargGenerators help introspect data stores and data execution
    frameworks (such as airflow, Nifi, dbt, or dagster) to describe and produce batches of data ready for analysis. This
    enables fetching, validation, profiling, and documentation of  your data in a way that is meaningful within your
    existing infrastructure and work environment.

    DataContexts use a datasource-based namespace, where each accessible type of data has a three-part
    normalized *data_asset_name*, consisting of *datasource/generator/data_asset_name*.

    - The datasource actually connects to a source of materialized data and returns Great Expectations DataAssets \
      connected to a compute environment and ready for validation.

    - The BatchKwargGenerator knows how to introspect datasources and produce identifying "batch_kwargs" that define \
      particular slices of data.

    - The data_asset_name is a specific name -- often a table name or other name familiar to users -- that \
      batch kwargs generators can slice into batches.

    An expectation suite is a collection of expectations ready to be applied to a batch of data. Since
    in many projects it is useful to have different expectations evaluate in different contexts--profiling
    vs. testing; warning vs. error; high vs. low compute; ML model or dashboard--suites provide a namespace
    option for selecting which expectations a DataContext returns.

    In many simple projects, the datasource or batch kwargs generator name may be omitted and the DataContext will infer
    the correct name when there is no ambiguity.

    Similarly, if no expectation suite name is provided, the DataContext will assume the name "default".
    """

    @classmethod
    def create(
        cls,
        project_root_dir=None,
        usage_statistics_enabled=True,
        runtime_environment=None,
        ge_cloud_base_url: Optional[str] = None,
        ge_cloud_account_id: Optional[str] = None,
        ge_cloud_access_token: Optional[str] = None,
        ge_cloud_mode: bool = False,
    ):
        """
        Build a new great_expectations directory and DataContext object in the provided project_root_dir.

        `create` will not create a new "great_expectations" directory in the provided folder, provided one does not
        already exist. Then, it will initialize a new DataContext in that folder and write the resulting config.

        Args:
            project_root_dir: path to the root directory in which to create a new great_expectations directory
            runtime_environment: a dictionary of config variables that
            override both those set in config_variables.yml and the environment

        Returns:
            DataContext
        """

        if not os.path.isdir(project_root_dir):
            raise ge_exceptions.DataContextError(
                "The project_root_dir must be an existing directory in which "
                "to initialize a new DataContext"
            )

        if ge_cloud_mode:
            target_filename = cls.GE_CLOUD_DOTFILE
        else:
            target_filename = cls.GE_YML

        ge_dir = os.path.join(project_root_dir, cls.GE_DIR)
        os.makedirs(ge_dir, exist_ok=True)
        cls.scaffold_directories(ge_dir)

        if os.path.isfile(os.path.join(ge_dir, target_filename)):
            message = """Warning. An existing `{}` was found here: {}.
    - No action was taken.""".format(
                target_filename, ge_dir
            )
            warnings.warn(message)
        else:
            if ge_cloud_mode:
                cls.write_project_template_to_ge_cloud(
                    ge_cloud_base_url=ge_cloud_base_url,
                    ge_cloud_account_id=ge_cloud_account_id,
                    ge_cloud_access_token=ge_cloud_access_token,
                    usage_statistics_enabled=usage_statistics_enabled,
                )
            else:
                cls.write_project_template_to_disk(ge_dir, usage_statistics_enabled)

        if os.path.isfile(os.path.join(ge_dir, "notebooks")):
            message = """Warning. An existing `notebooks` directory was found here: {}.
    - No action was taken.""".format(
                ge_dir
            )
            warnings.warn(message)
        else:
            cls.scaffold_notebooks(ge_dir)

        uncommitted_dir = os.path.join(ge_dir, cls.GE_UNCOMMITTED_DIR)
        if os.path.isfile(os.path.join(uncommitted_dir, "config_variables.yml")):
            message = """Warning. An existing `config_variables.yml` was found here: {}.
    - No action was taken.""".format(
                uncommitted_dir
            )
            warnings.warn(message)
        else:
            cls.write_config_variables_template_to_disk(uncommitted_dir)

        return cls(ge_dir, runtime_environment=runtime_environment)

    @classmethod
    def all_uncommitted_directories_exist(cls, ge_dir):
        """Check if all uncommitted directories exist."""
        uncommitted_dir = os.path.join(ge_dir, cls.GE_UNCOMMITTED_DIR)
        for directory in cls.UNCOMMITTED_DIRECTORIES:
            if not os.path.isdir(os.path.join(uncommitted_dir, directory)):
                return False

        return True

    @classmethod
    def config_variables_yml_exist(cls, ge_dir):
        """Check if all config_variables.yml exists."""
        path_to_yml = os.path.join(ge_dir, cls.GE_YML)

        # TODO this is so brittle and gross
        with open(path_to_yml) as f:
            config = yaml.load(f)
        config_var_path = config.get("config_variables_file_path")
        config_var_path = os.path.join(ge_dir, config_var_path)
        return os.path.isfile(config_var_path)

    @classmethod
    def write_config_variables_template_to_disk(cls, uncommitted_dir):
        os.makedirs(uncommitted_dir, exist_ok=True)
        config_var_file = os.path.join(uncommitted_dir, "config_variables.yml")
        with open(config_var_file, "w") as template:
            template.write(CONFIG_VARIABLES_TEMPLATE)

    @classmethod
    def write_project_template_to_disk(cls, ge_dir, usage_statistics_enabled=True):
        file_path = os.path.join(ge_dir, cls.GE_YML)
        with open(file_path, "w") as template:
            if usage_statistics_enabled:
                template.write(PROJECT_TEMPLATE_USAGE_STATISTICS_ENABLED)
            else:
                template.write(PROJECT_TEMPLATE_USAGE_STATISTICS_DISABLED)

    # TODO: update templates
    @classmethod
    def write_project_template_to_ge_cloud(
        cls,
        ge_cloud_base_url: Optional[str] = None,
        ge_cloud_account_id: Optional[str] = None,
        ge_cloud_access_token: Optional[str] = None,
        usage_statistics_enabled=True,
    ):
        ge_cloud_config_dict = cls._get_ge_cloud_config_dict(
            ge_cloud_base_url=ge_cloud_base_url,
            ge_cloud_account_id=ge_cloud_account_id,
            ge_cloud_access_token=ge_cloud_access_token,
        )
        ge_cloud_config_dict.pop("ge_cloud_data_context_id")

        missing_keys = []
        for key, val in ge_cloud_config_dict.items():
            if not val:
                missing_keys.append(key)
        if len(missing_keys) > 0:
            raise DataContextError(
                f"Arg(s) {missing_keys} required for ge_cloud_mode but neither provided nor found in "
                f"environment or in global configs ({super().GLOBAL_CONFIG_PATHS})."
            )

        if usage_statistics_enabled:
            template = PROJECT_TEMPLATE_USAGE_STATISTICS_ENABLED
        else:
            template = PROJECT_TEMPLATE_USAGE_STATISTICS_DISABLED

        config = json.dumps(yaml.load(template))

        ge_cloud_data_context_store = cls.build_ge_cloud_data_context_store(
            **ge_cloud_config_dict
        )
        ge_cloud_data_context_store._store_backend.set(("",), config)

    @classmethod
    def scaffold_directories(cls, base_dir):
        """Safely create GE directories for a new project."""
        os.makedirs(base_dir, exist_ok=True)
        open(os.path.join(base_dir, ".gitignore"), "w").write("uncommitted/")

        for directory in cls.BASE_DIRECTORIES:
            if directory == "plugins":
                plugins_dir = os.path.join(base_dir, directory)
                os.makedirs(plugins_dir, exist_ok=True)
                os.makedirs(
                    os.path.join(plugins_dir, "custom_data_docs"), exist_ok=True
                )
                os.makedirs(
                    os.path.join(plugins_dir, "custom_data_docs", "views"),
                    exist_ok=True,
                )
                os.makedirs(
                    os.path.join(plugins_dir, "custom_data_docs", "renderers"),
                    exist_ok=True,
                )
                os.makedirs(
                    os.path.join(plugins_dir, "custom_data_docs", "styles"),
                    exist_ok=True,
                )
                cls.scaffold_custom_data_docs(plugins_dir)
            else:
                os.makedirs(os.path.join(base_dir, directory), exist_ok=True)

        uncommitted_dir = os.path.join(base_dir, cls.GE_UNCOMMITTED_DIR)

        for new_directory in cls.UNCOMMITTED_DIRECTORIES:
            new_directory_path = os.path.join(uncommitted_dir, new_directory)
            os.makedirs(new_directory_path, exist_ok=True)

        notebook_path = os.path.join(base_dir, "notebooks")
        for subdir in cls.NOTEBOOK_SUBDIRECTORIES:
            os.makedirs(os.path.join(notebook_path, subdir), exist_ok=True)

    @classmethod
    def scaffold_custom_data_docs(cls, plugins_dir):
        """Copy custom data docs templates"""
        styles_template = file_relative_path(
            __file__,
            "../render/view/static/styles/data_docs_custom_styles_template.css",
        )
        styles_destination_path = os.path.join(
            plugins_dir, "custom_data_docs", "styles", "data_docs_custom_styles.css"
        )
        shutil.copyfile(styles_template, styles_destination_path)

    @classmethod
    def scaffold_notebooks(cls, base_dir):
        """Copy template notebooks into the notebooks directory for a project."""
        template_dir = file_relative_path(__file__, "../init_notebooks/")
        notebook_dir = os.path.join(base_dir, "notebooks/")
        for subdir in cls.NOTEBOOK_SUBDIRECTORIES:
            subdir_path = os.path.join(notebook_dir, subdir)
            for notebook in glob.glob(os.path.join(template_dir, subdir, "*.ipynb")):
                notebook_name = os.path.basename(notebook)
                destination_path = os.path.join(subdir_path, notebook_name)
                shutil.copyfile(notebook, destination_path)

    @classmethod
    def _get_ge_cloud_config_dict(
        cls,
        ge_cloud_base_url: Optional[str] = None,
        ge_cloud_account_id: Optional[str] = None,
        ge_cloud_access_token: Optional[str] = None,
        ge_cloud_data_context_id: Optional[str] = None,
    ):
        ge_cloud_data_context_id = (
            ge_cloud_data_context_id
            or super()._get_global_config_value(
                environment_variable="GE_CLOUD_DATA_CONTEXT_ID",
                conf_file_section="ge_cloud",
                conf_file_option="data_context_id",
            )
        )
        ge_cloud_base_url = (
            ge_cloud_base_url
            or super()._get_global_config_value(
                environment_variable="GE_CLOUD_BASE_URL",
                conf_file_section="ge_cloud",
                conf_file_option="base_url",
            )
            or "https://app.greatexpectations.io/"
        )
        ge_cloud_account_id = ge_cloud_account_id or super()._get_global_config_value(
            environment_variable="GE_CLOUD_ACCOUNT_ID",
            conf_file_section="ge_cloud",
            conf_file_option="account_id",
        )
        ge_cloud_access_token = (
            ge_cloud_access_token
            or super()._get_global_config_value(
                environment_variable="GE_CLOUD_ACCESS_TOKEN",
                conf_file_section="ge_cloud",
                conf_file_option="access_token",
            )
        )
        return {
            "ge_cloud_data_context_id": ge_cloud_data_context_id,
            "ge_cloud_base_url": ge_cloud_base_url,
            "ge_cloud_account_id": ge_cloud_account_id,
            "ge_cloud_access_token": ge_cloud_access_token,
        }

    def _initialize_ge_cloud_config(
        self,
        ge_cloud_base_url: Optional[str] = None,
        ge_cloud_account_id: Optional[str] = None,
        ge_cloud_access_token: Optional[str] = None,
        ge_cloud_data_context_id: Optional[str] = None,
    ):
        ge_cloud_config_dict = self._get_ge_cloud_config_dict(
            ge_cloud_base_url=ge_cloud_base_url,
            ge_cloud_account_id=ge_cloud_account_id,
            ge_cloud_access_token=ge_cloud_access_token,
            ge_cloud_data_context_id=ge_cloud_data_context_id,
        )

        missing_keys = []
        for key, val in ge_cloud_config_dict.items():
            if not val:
                missing_keys.append(key)
        if len(missing_keys) > 0:
            raise DataContextError(
                f"Arg(s) {missing_keys} required for ge_cloud_mode but neither provided nor found in "
                f"environment or in global configs ({super().GLOBAL_CONFIG_PATHS})."
            )

        self._ge_cloud_config = GeCloudConfig(**ge_cloud_config_dict)

    @property
    def ge_cloud_config(self):
        return self._ge_cloud_config

    @classmethod
    def build_ge_cloud_data_context_store(
        cls, ge_cloud_base_url, ge_cloud_account_id, ge_cloud_access_token
    ):
        store_config = {
            "class_name": "DataContextStore",
            "store_backend": {
                "class_name": "GeCloudStoreBackend",
                "ge_cloud_base_url": ge_cloud_base_url,
                "ge_cloud_resource_type": "data_context",
                "ge_cloud_credentials": {
                    "access_token": ge_cloud_access_token,
                    "account_id": ge_cloud_account_id,
                },
                "suppress_store_backend_id": True,
            },
        }
        return build_store_from_config(
            store_name="data_context_store",
            store_config=store_config,
        )

    @property
    def ge_cloud_data_context_store(self):
        if not self._ge_cloud_data_context_store:
            data_context_store = self.build_ge_cloud_data_context_store(
                ge_cloud_base_url=self.ge_cloud_config.ge_cloud_base_url,
                ge_cloud_account_id=self.ge_cloud_config.ge_cloud_account_id,
                ge_cloud_access_token=self.ge_cloud_config.ge_cloud_access_token,
            )
            self._ge_cloud_data_context_store = data_context_store
            return data_context_store
        return self._ge_cloud_data_context_store

    def __init__(
        self,
        context_root_dir: Optional[str] = None,
        runtime_environment: Optional[dict] = None,
        ge_cloud_base_url: Optional[str] = None,
        ge_cloud_account_id: Optional[str] = None,
        ge_cloud_access_token: Optional[str] = None,
        ge_cloud_data_context_id: Optional[str] = None,
        ge_cloud_mode: bool = False,
    ):
        self.ge_cloud_mode = ge_cloud_mode
        self._ge_cloud_data_context_store = None
        if ge_cloud_mode:
            self._initialize_ge_cloud_config(
                ge_cloud_base_url=ge_cloud_base_url,
                ge_cloud_data_context_id=ge_cloud_data_context_id,
                ge_cloud_account_id=ge_cloud_account_id,
                ge_cloud_access_token=ge_cloud_access_token,
            )

        # Determine the "context root directory" - this is the parent of "great_expectations" dir
        if context_root_dir is None:
            context_root_dir = self.find_context_root_dir(ge_cloud_mode=ge_cloud_mode)
        context_root_directory = os.path.abspath(os.path.expanduser(context_root_dir))
        self._context_root_directory = context_root_directory

        project_config = self._load_project_config()
        super().__init__(project_config, context_root_directory, runtime_environment)

        # save project config if data_context_id auto-generated or global config values applied
        project_config_dict = dataContextConfigSchema.dump(project_config)
        if (
            project_config.anonymous_usage_statistics.explicit_id is False
            or project_config_dict != dataContextConfigSchema.dump(self._project_config)
        ):
            self._save_project_config()

    def _load_project_config(self):
        """
        Reads the project configuration from the project configuration file.
        The file may contain ${SOME_VARIABLE} variables - see self.project_config_with_variables_substituted
        for how these are substituted.

        :return: the configuration object read from the file
        """
        if self.ge_cloud_mode:
            config_key = ConfigurationIdentifier(
                configuration_key=self.ge_cloud_config.ge_cloud_data_context_id
            )
            return self.ge_cloud_data_context_store.get(key=config_key)
        else:
            path_to_yml = os.path.join(self.root_directory, self.GE_YML)
            try:
                with open(path_to_yml) as data:
                    config_commented_map_from_yaml = yaml.load(data)

            except YAMLError as err:
                raise ge_exceptions.InvalidConfigurationYamlError(
                    "Your configuration file is not a valid yml file likely due to a yml syntax error:\n\n{}".format(
                        err
                    )
                )
            except DuplicateKeyError:
                raise ge_exceptions.InvalidConfigurationYamlError(
                    "Error: duplicate key found in project YAML file."
                )
            except OSError:
                raise ge_exceptions.ConfigNotFoundError()

            try:
                return DataContextConfig.from_commented_map(
                    commented_map=config_commented_map_from_yaml
                )
            except ge_exceptions.InvalidDataContextConfigError:
                # Just to be explicit about what we intended to catch
                raise

    def _save_project_config(self):
        """Save the current project."""
        logger.debug("Starting DataContext._save_project_config")

        if self.ge_cloud_mode:
            config_key = ConfigurationIdentifier(
                configuration_key=self.ge_cloud_config.ge_cloud_data_context_id or ""
            )
            self.ge_cloud_data_context_store.set(config_key=config_key)
        else:
            config_filepath = os.path.join(self.root_directory, self.GE_YML)
            with open(config_filepath, "w") as outfile:
                self._project_config.to_yaml(outfile)

    def add_store(self, store_name, store_config):
        logger.debug("Starting DataContext.add_store for store %s" % store_name)

        new_store = super().add_store(store_name, store_config)
        self._save_project_config()
        return new_store

    def add_datasource(
        self, name, **kwargs
    ) -> Optional[Union[LegacyDatasource, BaseDatasource]]:
        logger.debug("Starting DataContext.add_datasource for datasource %s" % name)

        new_datasource: Optional[
            Union[LegacyDatasource, BaseDatasource]
        ] = super().add_datasource(name=name, **kwargs)
        self._save_project_config()

        return new_datasource

    def delete_datasource(self, name: str):
        logger.debug(f"Starting DataContext.delete_datasource for datasource {name}")

        super().delete_datasource(datasource_name=name)
        self._save_project_config()

    @classmethod
    def find_context_root_dir(cls, ge_cloud_mode=False):
        if ge_cloud_mode:
            target_filename = cls.GE_CLOUD_DOTFILE
        else:
            target_filename = cls.GE_YML
        result = None
        target_path = None
        ge_home_environment = os.getenv("GE_HOME")
        if ge_home_environment:
            ge_home_environment = os.path.expanduser(ge_home_environment)
            if os.path.isdir(ge_home_environment) and os.path.isfile(
                os.path.join(ge_home_environment, target_filename)
            ):
                result = ge_home_environment
        else:
            if ge_cloud_mode:
                target_path = cls.find_ge_cloud_dotfile()
            else:
                target_path = cls.find_context_yml_file()
            if target_path:
                result = os.path.dirname(target_path)

        if result is None:
            raise ge_exceptions.ConfigNotFoundError()

<<<<<<< HEAD
        if ge_cloud_mode:
            logger.debug("Context root dir found at: {}".format(result))
        else:
            logger.debug("Using project config: {}".format(target_path))
=======
        logger.debug(f"Using project config: {yml_path}")
>>>>>>> 66d9e7e1
        return result

    @classmethod
    def get_ge_config_version(cls, context_root_dir=None):
        yml_path = cls.find_context_yml_file(search_start_dir=context_root_dir)
        if yml_path is None:
            return

        with open(yml_path) as f:
            config_commented_map_from_yaml = yaml.load(f)

        config_version = config_commented_map_from_yaml.get("config_version")
        return float(config_version) if config_version else None

    @classmethod
    def set_ge_config_version(
        cls, config_version, context_root_dir=None, validate_config_version=True
    ):
        if not isinstance(config_version, (int, float)):
            raise ge_exceptions.UnsupportedConfigVersionError(
                "The argument `config_version` must be a number.",
            )

        if validate_config_version:
            if config_version < MINIMUM_SUPPORTED_CONFIG_VERSION:
                raise ge_exceptions.UnsupportedConfigVersionError(
                    "Invalid config version ({}).\n    The version number must be at least {}. ".format(
                        config_version, MINIMUM_SUPPORTED_CONFIG_VERSION
                    ),
                )
            elif config_version > CURRENT_GE_CONFIG_VERSION:
                raise ge_exceptions.UnsupportedConfigVersionError(
                    "Invalid config version ({}).\n    The maximum valid version is {}.".format(
                        config_version, CURRENT_GE_CONFIG_VERSION
                    ),
                )

        yml_path = cls.find_context_yml_file(search_start_dir=context_root_dir)
        if yml_path is None:
            return False

        with open(yml_path) as f:
            config_commented_map_from_yaml = yaml.load(f)
            config_commented_map_from_yaml["config_version"] = float(config_version)

        with open(yml_path, "w") as f:
            yaml.dump(config_commented_map_from_yaml, f)

        return True

    @classmethod
    def find_context_yml_file(cls, search_start_dir=None):
        """Search for the yml file starting here and moving upward."""
        yml_path = None
        if search_start_dir is None:
            search_start_dir = os.getcwd()

        for i in range(4):
            logger.debug(
                "Searching for config file {} ({} layer deep)".format(
                    search_start_dir, i
                )
            )

            potential_ge_dir = os.path.join(search_start_dir, cls.GE_DIR)

            if os.path.isdir(potential_ge_dir):
                potential_yml = os.path.join(potential_ge_dir, cls.GE_YML)
                if os.path.isfile(potential_yml):
                    yml_path = potential_yml
                    logger.debug("Found config file at " + str(yml_path))
                    break
            # move up one directory
            search_start_dir = os.path.dirname(search_start_dir)

        return yml_path

    # TODO: Unify with find_context_yml_file at next major release
    @classmethod
    def find_ge_cloud_dotfile(cls, search_start_dir=None):
        """Search for the GE Cloud  dotfile starting here and moving upward."""
        dotfile_path = None
        if search_start_dir is None:
            search_start_dir = os.getcwd()

        for i in range(4):
            logger.debug(
                "Searching for GE dotfile {} ({} layer deep)".format(
                    search_start_dir, i
                )
            )

            potential_ge_dir = os.path.join(search_start_dir, cls.GE_DIR)

            if os.path.isdir(potential_ge_dir):
                potential_dotfile = os.path.join(potential_ge_dir, cls.GE_CLOUD_DOTFILE)
                if os.path.isfile(potential_dotfile):
                    dotfile_path = potential_dotfile
                    logger.debug("Found dotfile at " + str(dotfile_path))
                    break
            # move up one directory
            search_start_dir = os.path.dirname(search_start_dir)

        return dotfile_path

    @classmethod
    def does_config_exist_on_disk(cls, context_root_dir):
        """Return True if the great_expectations.yml exists on disk."""
        return os.path.isfile(os.path.join(context_root_dir, cls.GE_YML))

    @classmethod
    def is_project_initialized(cls, ge_dir):
        """
        Return True if the project is initialized.

        To be considered initialized, all of the following must be true:
        - all project directories exist (including uncommitted directories)
        - a valid great_expectations.yml is on disk
        - a config_variables.yml is on disk
        - the project has at least one datasource
        - the project has at least one suite
        """
        return (
            cls.does_config_exist_on_disk(ge_dir)
            and cls.all_uncommitted_directories_exist(ge_dir)
            and cls.config_variables_yml_exist(ge_dir)
            and cls._does_context_have_at_least_one_datasource(ge_dir)
            and cls._does_context_have_at_least_one_suite(ge_dir)
        )

    @classmethod
    def does_project_have_a_datasource_in_config_file(cls, ge_dir):
        if not cls.does_config_exist_on_disk(ge_dir):
            return False
        return cls._does_context_have_at_least_one_datasource(ge_dir)

    @classmethod
    def _does_context_have_at_least_one_datasource(cls, ge_dir):
        context = cls._attempt_context_instantiation(ge_dir)
        if not isinstance(context, DataContext):
            return False
        return len(context.list_datasources()) >= 1

    @classmethod
    def _does_context_have_at_least_one_suite(cls, ge_dir):
        context = cls._attempt_context_instantiation(ge_dir)
        if not isinstance(context, DataContext):
            return False
        return len(context.list_expectation_suites()) >= 1

    @classmethod
    def _attempt_context_instantiation(cls, ge_dir):
        try:
            context = DataContext(ge_dir)
            return context
        except (
            ge_exceptions.DataContextError,
            ge_exceptions.InvalidDataContextConfigError,
        ) as e:
            logger.debug(e)


class ExplorerDataContext(DataContext):
    def __init__(self, context_root_dir=None, expectation_explorer=True):
        """
            expectation_explorer: If True, load the expectation explorer manager, which will modify GE return objects \
            to include ipython notebook widgets.
        """

        super().__init__(context_root_dir)

        self._expectation_explorer = expectation_explorer
        if expectation_explorer:
            from great_expectations.jupyter_ux.expectation_explorer import (
                ExpectationExplorer,
            )

            self._expectation_explorer_manager = ExpectationExplorer()

    def update_return_obj(self, data_asset, return_obj):
        """Helper called by data_asset.

        Args:
            data_asset: The data_asset whose validation produced the current return object
            return_obj: the return object to update

        Returns:
            return_obj: the return object, potentially changed into a widget by the configured expectation explorer
        """
        if self._expectation_explorer:
            return self._expectation_explorer_manager.create_expectation_widget(
                data_asset, return_obj
            )
        else:
            return return_obj


def _get_metric_configuration_tuples(metric_configuration, base_kwargs=None):
    if base_kwargs is None:
        base_kwargs = {}

    if isinstance(metric_configuration, str):
        return [(metric_configuration, base_kwargs)]

    metric_configurations_list = []
    for kwarg_name in metric_configuration.keys():
        if not isinstance(metric_configuration[kwarg_name], dict):
            raise ge_exceptions.DataContextError(
                "Invalid metric_configuration: each key must contain a " "dictionary."
            )
        if (
            kwarg_name == "metric_kwargs_id"
        ):  # this special case allows a hash of multiple kwargs
            for metric_kwargs_id in metric_configuration[kwarg_name].keys():
                if base_kwargs != {}:
                    raise ge_exceptions.DataContextError(
                        "Invalid metric_configuration: when specifying "
                        "metric_kwargs_id, no other keys or values may be defined."
                    )
                if not isinstance(
                    metric_configuration[kwarg_name][metric_kwargs_id], list
                ):
                    raise ge_exceptions.DataContextError(
                        "Invalid metric_configuration: each value must contain a "
                        "list."
                    )
                metric_configurations_list += [
                    (metric_name, {"metric_kwargs_id": metric_kwargs_id})
                    for metric_name in metric_configuration[kwarg_name][
                        metric_kwargs_id
                    ]
                ]
        else:
            for kwarg_value in metric_configuration[kwarg_name].keys():
                base_kwargs.update({kwarg_name: kwarg_value})
                if not isinstance(metric_configuration[kwarg_name][kwarg_value], list):
                    raise ge_exceptions.DataContextError(
                        "Invalid metric_configuration: each value must contain a "
                        "list."
                    )
                for nested_configuration in metric_configuration[kwarg_name][
                    kwarg_value
                ]:
                    metric_configurations_list += _get_metric_configuration_tuples(
                        nested_configuration, base_kwargs=base_kwargs
                    )

    return metric_configurations_list<|MERGE_RESOLUTION|>--- conflicted
+++ resolved
@@ -4058,14 +4058,10 @@
         if result is None:
             raise ge_exceptions.ConfigNotFoundError()
 
-<<<<<<< HEAD
         if ge_cloud_mode:
             logger.debug("Context root dir found at: {}".format(result))
         else:
             logger.debug("Using project config: {}".format(target_path))
-=======
-        logger.debug(f"Using project config: {yml_path}")
->>>>>>> 66d9e7e1
         return result
 
     @classmethod
