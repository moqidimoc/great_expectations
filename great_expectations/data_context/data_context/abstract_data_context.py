import configparser
import copy
import errno
import json
import logging
import os
import sys
import uuid
from abc import ABC, abstractmethod
from typing import Dict, List, Mapping, Optional, Union, cast

from ruamel.yaml.comments import CommentedMap

import great_expectations.exceptions as ge_exceptions
from great_expectations.core import ExpectationSuite
from great_expectations.core.expectation_validation_result import get_metric_kwargs_id
from great_expectations.core.metric import ValidationMetricIdentifier
from great_expectations.core.util import nested_update
from great_expectations.core.yaml_handler import YAMLHandler
from great_expectations.data_context.data_context_variables import DataContextVariables
from great_expectations.data_context.store import Store, TupleStoreBackend
from great_expectations.data_context.store.expectations_store import ExpectationsStore
from great_expectations.data_context.store.profiler_store import ProfilerStore
from great_expectations.data_context.store.validations_store import ValidationsStore
from great_expectations.data_context.types.base import (
    CURRENT_GE_CONFIG_VERSION,
    AnonymizedUsageStatisticsConfig,
    ConcurrencyConfig,
    DataContextConfig,
    DataContextConfigDefaults,
    DatasourceConfig,
    anonymizedUsageStatisticsSchema,
    datasourceConfigSchema,
)
from great_expectations.data_context.types.resource_identifiers import (
    ExpectationSuiteIdentifier,
)
from great_expectations.data_context.util import (
    PasswordMasker,
    build_store_from_config,
    instantiate_class_from_config,
    substitute_all_config_variables,
    substitute_config_variable,
)
from great_expectations.datasource import LegacyDatasource
from great_expectations.datasource.new_datasource import BaseDatasource, Datasource
from great_expectations.rule_based_profiler.data_assistant.data_assistant_dispatcher import (
    DataAssistantDispatcher,
)
from great_expectations.util import load_class, verify_dynamic_loading_support

from great_expectations.core.usage_statistics.usage_statistics import (  # isort: skip
    UsageStatisticsHandler,
)

logger = logging.getLogger(__name__)
yaml = YAMLHandler()


class AbstractDataContext(ABC):
    """
    Base class for all DataContexts that contain all context-agnostic data context operations.

    The class encapsulates most store / core components and convenience methods used to access them, meaning the
    majority of DataContext functionality lives here.
    """

    FALSEY_STRINGS = ["FALSE", "false", "False", "f", "F", "0"]
    GLOBAL_CONFIG_PATHS = [
        os.path.expanduser("~/.great_expectations/great_expectations.conf"),
        "/etc/great_expectations.conf",
    ]
    DOLLAR_SIGN_ESCAPE_STRING = r"\$"
    TEST_YAML_CONFIG_SUPPORTED_STORE_TYPES = [
        "ExpectationsStore",
        "ValidationsStore",
        "HtmlSiteStore",
        "EvaluationParameterStore",
        "MetricStore",
        "SqlAlchemyQueryStore",
        "CheckpointStore",
        "ProfilerStore",
    ]
    TEST_YAML_CONFIG_SUPPORTED_DATASOURCE_TYPES = [
        "Datasource",
        "SimpleSqlalchemyDatasource",
    ]
    TEST_YAML_CONFIG_SUPPORTED_DATA_CONNECTOR_TYPES = [
        "InferredAssetFilesystemDataConnector",
        "ConfiguredAssetFilesystemDataConnector",
        "InferredAssetS3DataConnector",
        "ConfiguredAssetS3DataConnector",
        "InferredAssetAzureDataConnector",
        "ConfiguredAssetAzureDataConnector",
        "InferredAssetGCSDataConnector",
        "ConfiguredAssetGCSDataConnector",
        "InferredAssetSqlDataConnector",
        "ConfiguredAssetSqlDataConnector",
    ]
    TEST_YAML_CONFIG_SUPPORTED_CHECKPOINT_TYPES = [
        "Checkpoint",
        "SimpleCheckpoint",
    ]
    TEST_YAML_CONFIG_SUPPORTED_PROFILER_TYPES = [
        "RuleBasedProfiler",
    ]
    ALL_TEST_YAML_CONFIG_DIAGNOSTIC_INFO_TYPES = [
        "__substitution_error__",
        "__yaml_parse_error__",
        "__custom_subclass_not_core_ge__",
        "__class_name_not_provided__",
    ]
    ALL_TEST_YAML_CONFIG_SUPPORTED_TYPES = (
        TEST_YAML_CONFIG_SUPPORTED_STORE_TYPES
        + TEST_YAML_CONFIG_SUPPORTED_DATASOURCE_TYPES
        + TEST_YAML_CONFIG_SUPPORTED_DATA_CONNECTOR_TYPES
        + TEST_YAML_CONFIG_SUPPORTED_CHECKPOINT_TYPES
        + TEST_YAML_CONFIG_SUPPORTED_PROFILER_TYPES
    )

    def __init__(self, runtime_environment: dict):
        """
        Constructor for AbstractDataContext. Will handle instantiation logic that is common to all DataContext objects

        Args:
            runtime_environment (dict): a dictionary of config variables that
                override both those set in config_variables.yml and the environment
        """
        self.runtime_environment = runtime_environment
        # these attributes that are set downstream.
        self._variables = None
        self._config_variables = None

        # Init plugin support
        if self.plugins_directory is not None and os.path.exists(
            self.plugins_directory
        ):
            sys.path.append(self.plugins_directory)

        # We want to have directories set up before initializing usage statistics so that we can obtain a context instance id
        self._in_memory_instance_id = (
            None  # This variable *may* be used in case we cannot save an instance id
        )

        # Init stores
        self._stores = {}
        self._init_stores(self.project_config_with_variables_substituted.stores)

        # Init data_context_id
        self._data_context_id = self._construct_data_context_id()

        # Override the project_config data_context_id if an expectations_store was already set up
        self.config.anonymous_usage_statistics.data_context_id = self._data_context_id
        self._initialize_usage_statistics(
            self.project_config_with_variables_substituted.anonymous_usage_statistics
        )

        # Store cached datasources but don't init them
        self._cached_datasources = {}

        # Build the datasources we know about and have access to
        self._init_datasources()

        self._evaluation_parameter_dependencies_compiled = False
        self._evaluation_parameter_dependencies = {}

        self._assistants = DataAssistantDispatcher(data_context=self)

    @abstractmethod
    def _init_variables(self) -> DataContextVariables:
        raise NotImplementedError

    @abstractmethod
    def _save_project_config(self) -> None:
        raise NotImplementedError

    # Properties
    @property
    def config_variables(self) -> Dict:
        """Loads config variables into cache, by calling _load_config_variables()

        Returns: A dictionary containing config_variables from file or empty dictionary.
        """
        if not self._config_variables:
            self._config_variables = self._load_config_variables()
        return self._config_variables

    @property
    def config(self) -> DataContextConfig:
        return self._project_config

    @property
    def root_directory(self) -> Optional[str]:
        """The root directory for configuration objects in the data context; the location in which
        ``great_expectations.yml`` is located.

        Why does this exist in AbstractDataContext? CloudDataContext and FileDataContext both use it

        """
        if hasattr(self, "_context_root_directory"):
            return self._context_root_directory
        return

    @property
    def project_config_with_variables_substituted(self) -> DataContextConfig:
        return self.get_config_with_variables_substituted()

    @property
    def plugins_directory(self):
        """The directory in which custom plugin modules should be placed.

        Why does this exist in AbstractDataContext? CloudDataContext and FileDataContext both use it
        """
        return self._normalize_absolute_or_relative_path(
            self.project_config_with_variables_substituted.plugins_directory
        )

    @property
    def stores(self):
        """A single holder for all Stores in this context"""
        return self._stores

    @property
    def expectations_store_name(self) -> Optional[str]:
        return self.project_config_with_variables_substituted.expectations_store_name

    @property
    def expectations_store(self) -> ExpectationsStore:
        return self.stores[self.expectations_store_name]

    @property
    def evaluation_parameter_store_name(self):
        return (
            self.project_config_with_variables_substituted.evaluation_parameter_store_name
        )

    @property
    def evaluation_parameter_store(self):
        return self.stores[self.evaluation_parameter_store_name]

    @property
    def validations_store_name(self):
        return self.project_config_with_variables_substituted.validations_store_name

    @property
    def validations_store(self) -> ValidationsStore:
        return self.stores[self.validations_store_name]

    @property
    def checkpoint_store_name(self):
        try:
            return self.project_config_with_variables_substituted.checkpoint_store_name
        except AttributeError:
            from great_expectations.data_context.store.checkpoint_store import (
                CheckpointStore,
            )

            if CheckpointStore.default_checkpoints_exist(
                directory_path=self.root_directory
            ):
                return DataContextConfigDefaults.DEFAULT_CHECKPOINT_STORE_NAME.value
            if self.root_directory:
                error_message: str = f'Attempted to access the "checkpoint_store_name" field with no `checkpoints` directory.\n  Please create the following directory: {os.path.join(self.root_directory, DataContextConfigDefaults.DEFAULT_CHECKPOINT_STORE_BASE_DIRECTORY_RELATIVE_NAME.value)}\n  To use the new "Checkpoint Store" feature, please update your configuration to the new version number {float(CURRENT_GE_CONFIG_VERSION)}.\n  Visit https://docs.greatexpectations.io/docs/guides/miscellaneous/migration_guide#migrating-to-the-batch-request-v3-api to learn more about the upgrade process.'
            else:
                error_message: str = f'Attempted to access the "checkpoint_store_name" field with no `checkpoints` directory.\n  Please create a `checkpoints` directory in your Great Expectations project " f"directory.\n  To use the new "Checkpoint Store" feature, please update your configuration to the new version number {float(CURRENT_GE_CONFIG_VERSION)}.\n  Visit https://docs.greatexpectations.io/docs/guides/miscellaneous/migration_guide#migrating-to-the-batch-request-v3-api to learn more about the upgrade process.'
            raise ge_exceptions.InvalidTopLevelConfigKeyError(error_message)

    @property
    def checkpoint_store(self) -> "CheckpointStore":  # noqa: F821
        checkpoint_store_name: str = self.checkpoint_store_name
        try:
            return self.stores[checkpoint_store_name]
        except KeyError:
            from great_expectations.data_context.store.checkpoint_store import (
                CheckpointStore,
            )

            if CheckpointStore.default_checkpoints_exist(
                directory_path=self.root_directory
            ):
                logger.warning(
                    f'Checkpoint store named "{checkpoint_store_name}" is not a configured store, so will try to use default Checkpoint store.\n  Please update your configuration to the new version number {float(CURRENT_GE_CONFIG_VERSION)} in order to use the new "Checkpoint Store" feature.\n  Visit https://docs.greatexpectations.io/docs/guides/miscellaneous/migration_guide#migrating-to-the-batch-request-v3-api to learn more about the upgrade process.'
                )
                return self._build_store_from_config(
                    checkpoint_store_name,
                    DataContextConfigDefaults.DEFAULT_STORES.value[
                        checkpoint_store_name
                    ],
                )
            raise ge_exceptions.StoreConfigurationError(
                f'Attempted to access the Checkpoint store named "{checkpoint_store_name}", which is not a configured store.'
            )

    @property
    def profiler_store_name(self) -> str:
        try:
            return self.project_config_with_variables_substituted.profiler_store_name
        except AttributeError:
            if AbstractDataContext._default_profilers_exist(
                directory_path=self.root_directory
            ):
                return DataContextConfigDefaults.DEFAULT_PROFILER_STORE_NAME.value
            if self.root_directory:
                error_message: str = f'Attempted to access the "profiler_store_name" field with no `profilers` directory.\n  Please create the following directory: {os.path.join(self.root_directory, DataContextConfigDefaults.DEFAULT_PROFILER_STORE_BASE_DIRECTORY_RELATIVE_NAME.value)}\n  To use the new "Profiler Store" feature, please update your configuration to the new version number {float(CURRENT_GE_CONFIG_VERSION)}.\n  Visit https://docs.greatexpectations.io/docs/guides/miscellaneous/migration_guide#migrating-to-the-batch-request-v3-api to learn more about the upgrade process.'
            else:
                error_message: str = f'Attempted to access the "profiler_store_name" field with no `profilers` directory.\n  Please create a `profilers` directory in your Great Expectations project " f"directory.\n  To use the new "Profiler Store" feature, please update your configuration to the new version number {float(CURRENT_GE_CONFIG_VERSION)}.\n  Visit https://docs.greatexpectations.io/docs/guides/miscellaneous/migration_guide#migrating-to-the-batch-request-v3-api to learn more about the upgrade process.'
            raise ge_exceptions.InvalidTopLevelConfigKeyError(error_message)

    @property
    def profiler_store(self) -> ProfilerStore:
        profiler_store_name: str = self.profiler_store_name
        try:
            return self.stores[profiler_store_name]
        except KeyError:
            if AbstractDataContext._default_profilers_exist(
                directory_path=self.root_directory
            ):
                logger.warning(
                    f'Profiler store named "{profiler_store_name}" is not a configured store, so will try to use default Profiler store.\n  Please update your configuration to the new version number {float(CURRENT_GE_CONFIG_VERSION)} in order to use the new "Profiler Store" feature.\n  Visit https://docs.greatexpectations.io/docs/guides/miscellaneous/migration_guide#migrating-to-the-batch-request-v3-api to learn more about the upgrade process.'
                )
                built_store: Optional[Store] = self._build_store_from_config(
                    profiler_store_name,
                    DataContextConfigDefaults.DEFAULT_STORES.value[profiler_store_name],
                )
                return cast(ProfilerStore, built_store)

            raise ge_exceptions.StoreConfigurationError(
                f'Attempted to access the Profiler store named "{profiler_store_name}", which is not a configured store.'
            )

    @property
    def variables(self) -> DataContextVariables:
        if self._variables is None:
            self._variables = self._init_variables()

        # By always recalculating substitutions with each call, we ensure we stay up-to-date
        # with the latest changes to env vars and config vars
        substitutions: dict = self._determine_substitutions()
        self._variables.substitutions = substitutions

        return self._variables

    @property
    def concurrency(self) -> Optional[ConcurrencyConfig]:
        return self.project_config_with_variables_substituted.concurrency

    @property
    def instance_id(self) -> str:
        instance_id: Optional[str] = self.config_variables.get("instance_id")
        if instance_id is None:
            if self._in_memory_instance_id is not None:
                return self._in_memory_instance_id
            instance_id = str(uuid.uuid4())
            self._in_memory_instance_id = instance_id
        return instance_id

    def add_datasource(
        self, name: str, initialize: bool = True, **kwargs: dict
    ) -> Optional[Union[LegacyDatasource, BaseDatasource]]:
        """Add a new datasource to the data context, with configuration provided as kwargs.
        Args:
            name: the name for the new datasource to add
            initialize: if False, add the datasource to the config, but do not
                initialize it, for example if a user needs to debug database connectivity.
            kwargs (keyword arguments): the configuration for the new datasource

        Returns:
            datasource (Datasource)
        """
        logger.debug(f"Starting BaseDataContext.add_datasource for {name}")

        module_name: str = kwargs.get("module_name", "great_expectations.datasource")
        verify_dynamic_loading_support(module_name=module_name)
        class_name: Optional[str] = kwargs.get("class_name")
        datasource_class = load_class(module_name=module_name, class_name=class_name)

        # For any class that should be loaded, it may control its configuration construction
        # by implementing a classmethod called build_configuration
        config: Union[CommentedMap, dict]
        if hasattr(datasource_class, "build_configuration"):
            config = datasource_class.build_configuration(**kwargs)
        else:
            config = kwargs

        datasource: Optional[
            Union[LegacyDatasource, BaseDatasource]
        ] = self._instantiate_datasource_from_config_and_update_project_config(
            name=name,
            config=config,
            initialize=initialize,
        )
        return datasource

    def update_return_obj(self, data_asset, return_obj):
        """Helper called by data_asset.

        Args:
            data_asset: The data_asset whose validation produced the current return object
            return_obj: the return object to update

        Returns:
            return_obj: the return object, potentially changed into a widget by the configured expectation explorer
        """
        return return_obj

    def get_config_with_variables_substituted(
        self, config: Optional[DataContextConfig] = None
    ) -> DataContextConfig:
        """
        Substitute vars in config of form ${var} or $(var) with values found in the following places,
        in order of precedence: ge_cloud_config (for Data Contexts in GE Cloud mode), runtime_environment,
        environment variables, config_variables, or ge_cloud_config_variable_defaults (allows certain variables to
        be optional in GE Cloud mode).
        """
        if not config:
            config = self._project_config

        substitutions: dict = self._determine_substitutions()

        return DataContextConfig(
            **substitute_all_config_variables(
                config, substitutions, self.DOLLAR_SIGN_ESCAPE_STRING
            )
        )

    def list_stores(self):
        """List currently-configured Stores on this context"""

        stores = []
        for (
            name,
            value,
            # I wonder if it's because of the sql needing credentials and this not being loaded correctly?
        ) in self.project_config_with_variables_substituted.stores.items():
            store_config = copy.deepcopy(value)
            store_config["name"] = name
            masked_config = PasswordMasker.sanitize_config(store_config)
            stores.append(masked_config)
        return stores

    def list_active_stores(self):
        """
        List active Stores on this context. Active stores are identified by setting the following parameters:
            expectations_store_name,
            validations_store_name,
            evaluation_parameter_store_name,
            checkpoint_store_name
            profiler_store_name
        """
        active_store_names: List[str] = [
            self.expectations_store_name,
            self.validations_store_name,
            self.evaluation_parameter_store_name,
        ]

        try:
            active_store_names.append(self.checkpoint_store_name)
        except (AttributeError, ge_exceptions.InvalidTopLevelConfigKeyError):
            logger.info(
                "Checkpoint store is not configured; omitting it from active stores"
            )

        try:
            active_store_names.append(self.profiler_store_name)
        except (AttributeError, ge_exceptions.InvalidTopLevelConfigKeyError):
            logger.info(
                "Profiler store is not configured; omitting it from active stores"
            )

        return [
            store for store in self.list_stores() if store["name"] in active_store_names
        ]

    def get_datasource(
        self, datasource_name: str = "default"
    ) -> Optional[Union[LegacyDatasource, BaseDatasource]]:
        """Get the named datasource

        Args:
            datasource_name (str): the name of the datasource from the configuration

        Returns:
            datasource (Datasource)
        """
        if datasource_name in self._cached_datasources:
            return self._cached_datasources[datasource_name]

        datasource_config: DatasourceConfig = self._datasource_store.retrieve_by_name(
            datasource_name=datasource_name
        )

        config: dict = dict(datasourceConfigSchema.dump(datasource_config))
        substitutions: dict = self._determine_substitutions()
        config = substitute_all_config_variables(
            config, substitutions, self.DOLLAR_SIGN_ESCAPE_STRING
        )

        datasource: Optional[
            Union[LegacyDatasource, BaseDatasource]
        ] = self._instantiate_datasource_from_config(
            name=datasource_name, config=config
        )
        self._cached_datasources[datasource_name] = datasource
        return datasource

    def list_datasources(self) -> List[dict]:
        """List currently-configured datasources on this context. Masks passwords.

        Returns:
            List(dict): each dictionary includes "name", "class_name", and "module_name" keys
        """
        datasources: List[dict] = []
        substitutions: dict = self._determine_substitutions()
        datasource_name: str
        for datasource_name in self._datasource_store.list_keys():
            datasource_config: DatasourceConfig = (
                self._datasource_store.retrieve_by_name(datasource_name)
            )
            datasource_dict: dict = datasource_config.to_json_dict()
            datasource_dict["name"] = datasource_name
            substituted_config: dict = cast(
                dict,
                substitute_all_config_variables(
                    datasource_dict, substitutions, self.DOLLAR_SIGN_ESCAPE_STRING
                ),
            )
            masked_config: dict = PasswordMasker.sanitize_config(substituted_config)
            datasources.append(masked_config)
        return datasources

    def delete_datasource(self, datasource_name: str) -> None:
        """Delete a data source
        Args:
            datasource_name: The name of the datasource to delete.

        Raises:
            ValueError: If the datasource name isn't provided or cannot be found.
        """
        if datasource_name is None:
            raise ValueError("Datasource names must be a datasource name")
        else:
            datasource = self.get_datasource(datasource_name=datasource_name)
            if datasource:
                self._datasource_store.delete_by_name(datasource_name)
                del self._cached_datasources[datasource_name]
            else:
                raise ValueError(f"Datasource {datasource_name} not found")

    def list_expectation_suite_names(self) -> List[str]:
        """
        Lists the available expectation suite names. If in ge_cloud_mode, a list of
        GE Cloud ids is returned instead.
        """
        sorted_expectation_suite_names = [
            i.expectation_suite_name for i in self.list_expectation_suites()
        ]
        sorted_expectation_suite_names.sort()
        return sorted_expectation_suite_names

    def list_expectation_suites(self):
        """Return a list of available expectation suite keys."""
        try:
            keys = self.expectations_store.list_keys()
        except KeyError as e:
            raise ge_exceptions.InvalidConfigError(
                f"Unable to find configured store: {str(e)}"
            )
        return keys

    def save_expectation_suite(
        self,
        expectation_suite: ExpectationSuite,
        expectation_suite_name: Optional[str] = None,
        # ALERT: this has ge_cloud_id. move to CloudDataContext maybe
        overwrite_existing: bool = True,
        ge_cloud_id: Optional[str] = None,
        **kwargs,
    ):
        """Save the provided expectation suite into the DataContext.

        Args:
            expectation_suite: the suite to save
            expectation_suite_name: the name of this expectation suite. If no name is provided the name will \
                be read from the suite
            overwrite_existing: bool = True,
            ge_cloud_id: Optional[str] = None,

        Returns:
            None
        """
        if expectation_suite_name is None:
            key: ExpectationSuiteIdentifier = ExpectationSuiteIdentifier(
                expectation_suite_name=expectation_suite.expectation_suite_name
            )
        else:
            expectation_suite.expectation_suite_name = expectation_suite_name
            key: ExpectationSuiteIdentifier = ExpectationSuiteIdentifier(
                expectation_suite_name=expectation_suite_name
            )
        if self.expectations_store.has_key(key) and not overwrite_existing:
            raise ge_exceptions.DataContextError(
                "expectation_suite with name {} already exists. If you would like to overwrite this "
                "expectation_suite, set overwrite_existing=True.".format(
                    expectation_suite_name
                )
            )
        self._evaluation_parameter_dependencies_compiled = False
        return self.expectations_store.set(key, expectation_suite, **kwargs)

    def store_evaluation_parameters(
        self, validation_results, target_store_name=None
    ) -> None:
        if not self._evaluation_parameter_dependencies_compiled:
            self._compile_evaluation_parameter_dependencies()

        if target_store_name is None:
            target_store_name = self.evaluation_parameter_store_name

        self._store_metrics(
            self._evaluation_parameter_dependencies,
            validation_results,
            target_store_name,
        )

    @staticmethod
    def _default_profilers_exist(directory_path: Optional[str]) -> bool:
        if not directory_path:
            return False

        profiler_directory_path: str = os.path.join(
            directory_path,
            DataContextConfigDefaults.DEFAULT_PROFILER_STORE_BASE_DIRECTORY_RELATIVE_NAME.value,
        )
        return os.path.isdir(profiler_directory_path)

    @staticmethod
    def _get_global_config_value(
        environment_variable: str,
        conf_file_section: Optional[str] = None,
        conf_file_option: Optional[str] = None,
    ) -> Optional[str]:
        """
        Method to retrieve config value.
        Looks for config value in environment_variable and config file section

        Args:
            environment_variable (str): name of environment_variable to retrieve
            conf_file_section (str): section of config
            conf_file_option (str): key in section

        Returns:
            Optional string representing config value
        """
        assert (conf_file_section and conf_file_option) or (
            not conf_file_section and not conf_file_option
        ), "Must pass both 'conf_file_section' and 'conf_file_option' or neither."
        if environment_variable and os.environ.get(environment_variable, False):
            return os.environ.get(environment_variable)
        if conf_file_section and conf_file_option:
            for config_path in AbstractDataContext.GLOBAL_CONFIG_PATHS:
                config = configparser.ConfigParser()
                config.read(config_path)
                config_value: Optional[str] = config.get(
                    conf_file_section, conf_file_option, fallback=None
                )
                if config_value:
                    return config_value
        return None

    @staticmethod
    def _get_metric_configuration_tuples(metric_configuration, base_kwargs=None):
        if base_kwargs is None:
            base_kwargs = {}

        if isinstance(metric_configuration, str):
            return [(metric_configuration, base_kwargs)]

        metric_configurations_list = []
        for kwarg_name in metric_configuration.keys():
            if not isinstance(metric_configuration[kwarg_name], dict):
                raise ge_exceptions.DataContextError(
                    "Invalid metric_configuration: each key must contain a "
                    "dictionary."
                )
            if (
                kwarg_name == "metric_kwargs_id"
            ):  # this special case allows a hash of multiple kwargs
                for metric_kwargs_id in metric_configuration[kwarg_name].keys():
                    if base_kwargs != {}:
                        raise ge_exceptions.DataContextError(
                            "Invalid metric_configuration: when specifying "
                            "metric_kwargs_id, no other keys or values may be defined."
                        )
                    if not isinstance(
                        metric_configuration[kwarg_name][metric_kwargs_id], list
                    ):
                        raise ge_exceptions.DataContextError(
                            "Invalid metric_configuration: each value must contain a "
                            "list."
                        )
                    metric_configurations_list += [
                        (metric_name, {"metric_kwargs_id": metric_kwargs_id})
                        for metric_name in metric_configuration[kwarg_name][
                            metric_kwargs_id
                        ]
                    ]
            else:
                for kwarg_value in metric_configuration[kwarg_name].keys():
                    base_kwargs.update({kwarg_name: kwarg_value})
                    if not isinstance(
                        metric_configuration[kwarg_name][kwarg_value], list
                    ):
                        raise ge_exceptions.DataContextError(
                            "Invalid metric_configuration: each value must contain a "
                            "list."
                        )
                    for nested_configuration in metric_configuration[kwarg_name][
                        kwarg_value
                    ]:
                        metric_configurations_list += (
                            AbstractDataContext._get_metric_configuration_tuples(
                                nested_configuration, base_kwargs=base_kwargs
                            )
                        )

        return metric_configurations_list

    def _apply_global_config_overrides(
        self, config: Union[DataContextConfig, Mapping]
    ) -> DataContextConfig:

        """
        Applies global configuration overrides for
            - usage_statistics being enabled
            - data_context_id for usage_statistics
            - global_usage_statistics_url

        Args:
            config (DataContextConfig): Config that is passed into the DataContext constructor

        Returns:
            DataContextConfig with the appropriate overrides
        """
        validation_errors: dict = {}
        config_with_global_config_overrides: DataContextConfig = copy.deepcopy(config)
        usage_stats_opted_out: bool = self._check_global_usage_statistics_opt_out()
        # if usage_stats_opted_out then usage_statistics is false
        # TODO: Refactor so that this becomes usage_stats_enabled (and we don't have to flip the boolean in our minds)
        if usage_stats_opted_out:
            logger.info(
                "Usage statistics is disabled globally. Applying override to project_config."
            )
            config_with_global_config_overrides.anonymous_usage_statistics.enabled = (
                False
            )
        global_data_context_id: Optional[str] = self._get_data_context_id_override()
        # data_context_id
        if global_data_context_id:
            data_context_id_errors = anonymizedUsageStatisticsSchema.validate(
                {"data_context_id": global_data_context_id}
            )
            if not data_context_id_errors:
                logger.info(
                    "data_context_id is defined globally. Applying override to project_config."
                )
                config_with_global_config_overrides.anonymous_usage_statistics.data_context_id = (
                    global_data_context_id
                )
            else:
                validation_errors.update(data_context_id_errors)

        # usage statistics url
        global_usage_statistics_url: Optional[
            str
        ] = self._get_usage_stats_url_override()
        if global_usage_statistics_url:
            usage_statistics_url_errors = anonymizedUsageStatisticsSchema.validate(
                {"usage_statistics_url": global_usage_statistics_url}
            )
            if not usage_statistics_url_errors:
                logger.info(
                    "usage_statistics_url is defined globally. Applying override to project_config."
                )
                config_with_global_config_overrides.anonymous_usage_statistics.usage_statistics_url = (
                    global_usage_statistics_url
                )
            else:
                validation_errors.update(usage_statistics_url_errors)
        if validation_errors:
            logger.warning(
                "The following globally-defined config variables failed validation:\n{}\n\n"
                "Please fix the variables if you would like to apply global values to project_config.".format(
                    json.dumps(validation_errors, indent=2)
                )
            )

        return config_with_global_config_overrides

    def _load_config_variables(self) -> Dict:
        """
        Get all config variables from the default location. For Data Contexts in GE Cloud mode, config variables
        have already been interpolated before being sent from the Cloud API.

        """
        config_variables_file_path: str = cast(
            DataContextConfig,
            self._project_config,  # TODO: see if this can be resolved in a better way
        ).config_variables_file_path
        if config_variables_file_path:
            try:
                # If the user specifies the config variable path with an environment variable, we want to substitute it
                defined_path: str = substitute_config_variable(
                    config_variables_file_path, dict(os.environ)
                )
                if not os.path.isabs(defined_path) and hasattr(self, "root_directory"):
                    # A BaseDataContext will not have a root directory; in that case use the current directory
                    # for any non-absolute path
                    root_directory: str = self.root_directory or os.curdir
                else:
                    root_directory: str = ""
                var_path = os.path.join(root_directory, defined_path)
                with open(var_path) as config_variables_file:
                    res = dict(
                        yaml.load(config_variables_file)
                    )  # TODO this is returning TextIO directly. Adjust to return
                    # TextIOWrapper or str
                    return res or {}
            except OSError as e:
                if e.errno != errno.ENOENT:
                    raise
                logger.debug("Generating empty config variables file.")
                return {}
        else:
            return {}

    def _normalize_absolute_or_relative_path(
        self, path: Optional[str]
    ) -> Optional[str]:
        """
        Why does this exist in AbstractDataContext? CloudDataContext and FileDataContext both use it
        """
        if path is None:
            return
        if os.path.isabs(path):
            return path
        else:
            return os.path.join(self.root_directory, path)

    def _check_global_usage_statistics_opt_out(self) -> bool:
        """
        Method to retrieve config value.
        This method can be overridden in child classes (like FileDataContext) when we need to look for
        config values in other locations like config files.

        Returns:
            bool that tells you whether usage_statistics is opted out
        """
        if os.environ.get("GE_USAGE_STATS", False):
            ge_usage_stats = os.environ.get("GE_USAGE_STATS")
            if ge_usage_stats in AbstractDataContext.FALSEY_STRINGS:
                return True
            else:
                logger.warning(
                    "GE_USAGE_STATS environment variable must be one of: {}".format(
                        AbstractDataContext.FALSEY_STRINGS
                    )
                )
        for config_path in AbstractDataContext.GLOBAL_CONFIG_PATHS:
            config = configparser.ConfigParser()
            states = config.BOOLEAN_STATES
            for falsey_string in AbstractDataContext.FALSEY_STRINGS:
                states[falsey_string] = False
            states["TRUE"] = True
            states["True"] = True
            config.BOOLEAN_STATES = states
            config.read(config_path)
            try:
                if config.getboolean("anonymous_usage_statistics", "enabled") is False:
                    # If stats are disabled, then opt out is true
                    return True
            except (ValueError, configparser.Error):
                pass
        return False

    def _get_data_context_id_override(self) -> Optional[str]:
        """
        Return data_context_id from environment variable.

        Returns:
            Optional string that represents data_context_id
        """
        return self._get_global_config_value(
            environment_variable="GE_DATA_CONTEXT_ID",
            conf_file_section="anonymous_usage_statistics",
            conf_file_option="data_context_id",
        )

    def _get_usage_stats_url_override(self) -> Optional[str]:
        """
        Return GE_USAGE_STATISTICS_URL from environment variable if it exists

        Returns:
            Optional string that represents GE_USAGE_STATISTICS_URL
        """
        return self._get_global_config_value(
            environment_variable="GE_USAGE_STATISTICS_URL",
            conf_file_section="anonymous_usage_statistics",
            conf_file_option="usage_statistics_url",
        )

    def _build_store_from_config(
        self, store_name: str, store_config: dict
    ) -> Optional[Store]:
        module_name = "great_expectations.data_context.store"
        # Set expectations_store.store_backend_id to the data_context_id from the project_config if
        # the expectations_store does not yet exist by:
        # adding the data_context_id from the project_config
        # to the store_config under the key manually_initialize_store_backend_id
        if (store_name == self.expectations_store_name) and store_config.get(
            "store_backend"
        ):
            store_config["store_backend"].update(
                {
                    "manually_initialize_store_backend_id": self.project_config_with_variables_substituted.anonymous_usage_statistics.data_context_id
                }
            )
        # Set suppress_store_backend_id = True if store is inactive and has a store_backend.
        if (
            store_name not in [store["name"] for store in self.list_active_stores()]
            and store_config.get("store_backend") is not None
        ):
            store_config["store_backend"].update({"suppress_store_backend_id": True})

        new_store = build_store_from_config(
            store_name=store_name,
            store_config=store_config,
            module_name=module_name,
            runtime_environment={
                "root_directory": self.root_directory,
            },
        )
        self._stores[store_name] = new_store
        return new_store

    def _init_stores(self, store_configs: Dict[str, dict]) -> None:
        """Initialize all Stores for this DataContext.

        Stores are a good fit for reading/writing objects that:
            1. follow a clear key-value pattern, and
            2. are usually edited programmatically, using the Context

        Note that stores do NOT manage plugins.
        """
        for store_name, store_config in store_configs.items():
            self._build_store_from_config(store_name, store_config)

        # The DatasourceStore is inherent to all DataContexts but is not an explicit part of the project config.
        # As such, it must be instantiated separately.
        self._init_datasource_store()

<<<<<<< HEAD
    def _init_datasource_store(self) -> None:
        """Internal utility responsible for creating a DatasourceStore to persist and manage a user's Datasources.

        Please note that the DatasourceStore lacks the same extensibility that other analagous Stores do; a default
        implementation is provided based on the user's environment but is not customizable.
        """
        from great_expectations.data_context.store.datasource_store import (
            DatasourceStore,
        )
=======
    @property
    def project_config_with_variables_substituted(self) -> DataContextConfig:
        return self.get_config_with_variables_substituted()
>>>>>>> 03f592fb

        store_name: str = "datasource_store"  # Never explicitly referenced but adheres to the convention set by other internal Stores
        store_backend: dict = {"class_name": "InlineStoreBackend"}
        runtime_environment: dict = {
            "root_directory": self.root_directory,
            "data_context": self,
            # By passing this value in our runtime_environment, we ensure that the same exact context (memory address and all) is supplied to the Store backend
        }

        datasource_store: DatasourceStore = DatasourceStore(
            store_name=store_name,
            store_backend=store_backend,
            runtime_environment=runtime_environment,
        )
        self._datasource_store = datasource_store
        if hasattr(self, "_context_root_directory"):
            return self._context_root_directory
        return

    def _update_config_variables(self) -> None:
        """Updates config_variables cache by re-calling _load_config_variables(). Necessary after running methods that modify config
        AND could contain config_variables for credentials (example is add_datasource())
        """
        self._config_variables = self._load_config_variables()

    def _determine_substitutions(self) -> dict:
        """Aggregates substitutions from the project's config variables file, any environment variables, and
        the runtime environment.

        Returns: A dictionary containing all possible substitutions that can be applied to a given object
                 using `substitute_all_config_variables`.
        """
        substituted_config_variables: dict = substitute_all_config_variables(
            self.config_variables,
            dict(os.environ),
            self.DOLLAR_SIGN_ESCAPE_STRING,
        )

        substitutions = {
            **substituted_config_variables,
            **dict(os.environ),
            **self.runtime_environment,
        }

        return substitutions

    def _initialize_usage_statistics(
        self, usage_statistics_config: AnonymizedUsageStatisticsConfig
    ) -> None:
        """Initialize the usage statistics system."""
        if not usage_statistics_config.enabled:
            logger.info("Usage statistics is disabled; skipping initialization.")
            self._usage_statistics_handler = None
            return

        self._usage_statistics_handler = UsageStatisticsHandler(
            data_context=self,
            data_context_id=self._data_context_id,
            usage_statistics_url=usage_statistics_config.usage_statistics_url,
        )

    def _init_datasources(self) -> None:
        for datasource_name in self._datasource_store.list_keys():
            try:
                datasource: Datasource = self.get_datasource(
                    datasource_name=datasource_name
                )
                self._cached_datasources[datasource_name] = datasource
            except ge_exceptions.DatasourceInitializationError as e:
                logger.warning(f"Cannot initialize datasource {datasource_name}: {e}")
                # this error will happen if our configuration contains datasources that GE can no longer connect to.
                # this is ok, as long as we don't use it to retrieve a batch. If we try to do that, the error will be
                # caught at the context.get_batch() step. So we just pass here.
                pass

    def _instantiate_datasource_from_config(
        self, name: str, config: Union[dict, DatasourceConfig]
    ) -> Union[LegacyDatasource, BaseDatasource]:
        """Instantiate a new datasource to the data context, with configuration provided as kwargs.
        Args:
            name(str): name of datasource
            config(dict): dictionary of configuration

        Returns:
            datasource (Datasource)
        """
        # We perform variable substitution in the datasource's config here before using the config
        # to instantiate the datasource object. Variable substitution is a service that the data
        # context provides. Datasources should not see unsubstituted variables in their config.

        try:
            datasource: Union[
                LegacyDatasource, BaseDatasource
            ] = self._build_datasource_from_config(name=name, config=config)
        except Exception as e:
            raise ge_exceptions.DatasourceInitializationError(
                datasource_name=name, message=str(e)
            )
        return datasource

    def _build_datasource_from_config(
        self, name: str, config: Union[dict, DatasourceConfig]
    ):
        # We convert from the type back to a dictionary for purposes of instantiation
        if isinstance(config, DatasourceConfig):
            config = datasourceConfigSchema.dump(config)
        config.update({"name": name})
        # While the new Datasource classes accept "data_context_root_directory", the Legacy Datasource classes do not.
        if config["class_name"] in [
            "BaseDatasource",
            "Datasource",
        ]:
            config.update({"data_context_root_directory": self.root_directory})
        module_name = "great_expectations.datasource"
        datasource = instantiate_class_from_config(
            config=config,
            runtime_environment={"data_context": self, "concurrency": self.concurrency},
            config_defaults={"module_name": module_name},
        )
        if not datasource:
            raise ge_exceptions.ClassInstantiationError(
                module_name=module_name,
                package_name=None,
                class_name=config["class_name"],
            )
        return datasource

    def _instantiate_datasource_from_config_and_update_project_config(
        self, name: str, config: dict, initialize: bool = True
    ) -> Optional[Union[LegacyDatasource, BaseDatasource]]:
        datasource_config: DatasourceConfig = datasourceConfigSchema.load(
            CommentedMap(**config)
        )

        self._datasource_store.set_by_name(
            datasource_name=name, datasource_config=datasource_config
        )

        # Config must be persisted with ${VARIABLES} syntax but hydrated at time of use
        substitutions: dict = self._determine_substitutions()
        config: dict = dict(datasourceConfigSchema.dump(datasource_config))
        substituted_config: dict = substitute_all_config_variables(
            config, substitutions, self.DOLLAR_SIGN_ESCAPE_STRING
        )

        datasource: Optional[Union[LegacyDatasource, BaseDatasource]] = None
        if initialize:
            try:
                datasource = self._instantiate_datasource_from_config(
                    name=name, config=substituted_config
                )
                self._cached_datasources[name] = datasource
            except ge_exceptions.DatasourceInitializationError as e:
                # Do not keep configuration that could not be instantiated.
                self._datasource_store.delete_by_name(datasource_name=name)
                raise e

        return datasource

    def _construct_data_context_id(self) -> str:
        # Choose the id of the currently-configured expectations store, if it is a persistent store
        # overrridden in CloudDataContext : Note for Review
        expectations_store = self._stores[
            self.project_config_with_variables_substituted.expectations_store_name
        ]
        if isinstance(expectations_store.store_backend, TupleStoreBackend):
            # suppress_warnings since a warning will already have been issued during the store creation if there was an invalid store config
            return expectations_store.store_backend_id_warnings_suppressed

        # Otherwise choose the id stored in the project_config
        else:
            return (
                self.project_config_with_variables_substituted.anonymous_usage_statistics.data_context_id
            )

    def _compile_evaluation_parameter_dependencies(self) -> None:
        self._evaluation_parameter_dependencies = {}
        # NOTE: Chetan - 20211118: This iteration is reverting the behavior performed here: https://github.com/great-expectations/great_expectations/pull/3377
        # This revision was necessary due to breaking changes but will need to be brought back in a future ticket.
        for key in self.expectations_store.list_keys():
            expectation_suite_dict: dict = cast(dict, self.expectations_store.get(key))
            if not expectation_suite_dict:
                continue
            expectation_suite: ExpectationSuite = ExpectationSuite(
                **expectation_suite_dict, data_context=self
            )

            dependencies = expectation_suite.get_evaluation_parameter_dependencies()
            if len(dependencies) > 0:
                nested_update(self._evaluation_parameter_dependencies, dependencies)

        self._evaluation_parameter_dependencies_compiled = True

    def _store_metrics(
        self, requested_metrics, validation_results, target_store_name
    ) -> None:
        """
        requested_metrics is a dictionary like this:

              requested_metrics:
                *:  # The asterisk here matches *any* expectation suite name
                  # use the 'kwargs' key to request metrics that are defined by kwargs,
                  # for example because they are defined only for a particular column
                  # - column:
                  #     Age:
                  #        - expect_column_min_to_be_between.result.observed_value
                    - statistics.evaluated_expectations
                    - statistics.successful_expectations

        Args:
            requested_metrics:
            validation_results:
            target_store_name:

        Returns:

        """
        expectation_suite_name = validation_results.meta["expectation_suite_name"]
        run_id = validation_results.meta["run_id"]
        data_asset_name = validation_results.meta.get("batch_kwargs", {}).get(
            "data_asset_name"
        )

        for expectation_suite_dependency, metrics_list in requested_metrics.items():
            if (expectation_suite_dependency != "*") and (
                expectation_suite_dependency != expectation_suite_name
            ):
                continue

            if not isinstance(metrics_list, list):
                raise ge_exceptions.DataContextError(
                    "Invalid requested_metrics configuration: metrics requested for "
                    "each expectation suite must be a list."
                )

            for metric_configuration in metrics_list:
                metric_configurations = self._get_metric_configuration_tuples(
                    metric_configuration
                )
                for metric_name, metric_kwargs in metric_configurations:
                    try:
                        metric_value = validation_results.get_metric(
                            metric_name, **metric_kwargs
                        )
                        self.stores[target_store_name].set(
                            ValidationMetricIdentifier(
                                run_id=run_id,
                                data_asset_name=data_asset_name,
                                expectation_suite_identifier=ExpectationSuiteIdentifier(
                                    expectation_suite_name
                                ),
                                metric_name=metric_name,
                                metric_kwargs_id=get_metric_kwargs_id(
                                    metric_name, metric_kwargs
                                ),
                            ),
                            metric_value,
                        )
                    except ge_exceptions.UnavailableMetricError:
                        # This will happen frequently in larger pipelines
                        logger.debug(
                            "metric {} was requested by another expectation suite but is not available in "
                            "this validation result.".format(metric_name)
                        )<|MERGE_RESOLUTION|>--- conflicted
+++ resolved
@@ -958,39 +958,32 @@
         # As such, it must be instantiated separately.
         self._init_datasource_store()
 
-<<<<<<< HEAD
-    def _init_datasource_store(self) -> None:
-        """Internal utility responsible for creating a DatasourceStore to persist and manage a user's Datasources.
-
-        Please note that the DatasourceStore lacks the same extensibility that other analagous Stores do; a default
-        implementation is provided based on the user's environment but is not customizable.
-        """
-        from great_expectations.data_context.store.datasource_store import (
-            DatasourceStore,
-        )
-=======
     @property
     def project_config_with_variables_substituted(self) -> DataContextConfig:
         return self.get_config_with_variables_substituted()
->>>>>>> 03f592fb
-
-        store_name: str = "datasource_store"  # Never explicitly referenced but adheres to the convention set by other internal Stores
-        store_backend: dict = {"class_name": "InlineStoreBackend"}
-        runtime_environment: dict = {
-            "root_directory": self.root_directory,
-            "data_context": self,
-            # By passing this value in our runtime_environment, we ensure that the same exact context (memory address and all) is supplied to the Store backend
-        }
-
-        datasource_store: DatasourceStore = DatasourceStore(
-            store_name=store_name,
-            store_backend=store_backend,
-            runtime_environment=runtime_environment,
-        )
-        self._datasource_store = datasource_store
-        if hasattr(self, "_context_root_directory"):
-            return self._context_root_directory
-        return
+
+    @property
+    def plugins_directory(self) -> Optional[str]:
+        """The directory in which custom plugin modules should be placed.
+
+        Why does this exist in AbstractDataContext? CloudDataContext and FileDataContext both use it
+        """
+        return self._normalize_absolute_or_relative_path(
+            self.project_config_with_variables_substituted.plugins_directory
+        )
+
+    def _normalize_absolute_or_relative_path(
+        self, path: Optional[str]
+    ) -> Optional[str]:
+        """
+        Why does this exist in AbstractDataContext? CloudDataContext and FileDataContext both use it
+        """
+        if path is None:
+            return
+        elif os.path.isabs(path):
+            return path
+        else:
+            return os.path.join(self.root_directory, path)
 
     def _update_config_variables(self) -> None:
         """Updates config_variables cache by re-calling _load_config_variables(). Necessary after running methods that modify config
