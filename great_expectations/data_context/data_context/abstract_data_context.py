import configparser
import copy
import errno
import json
import logging
import os
import sys
import uuid
from abc import ABC, abstractmethod
from typing import Dict, List, Mapping, Optional, Union, cast

from ruamel.yaml.comments import CommentedMap

import great_expectations.exceptions as ge_exceptions
from great_expectations.core import ExpectationSuite
from great_expectations.core.expectation_validation_result import get_metric_kwargs_id
from great_expectations.core.metric import ValidationMetricIdentifier
from great_expectations.core.util import nested_update
from great_expectations.core.yaml_handler import YAMLHandler
from great_expectations.data_context.data_context_variables import DataContextVariables
from great_expectations.data_context.store import Store, TupleStoreBackend
from great_expectations.data_context.store.expectations_store import ExpectationsStore
from great_expectations.data_context.store.profiler_store import ProfilerStore
from great_expectations.data_context.store.validations_store import ValidationsStore
from great_expectations.data_context.types.base import (
    CURRENT_GE_CONFIG_VERSION,
    AnonymizedUsageStatisticsConfig,
    ConcurrencyConfig,
    DataContextConfig,
    DataContextConfigDefaults,
    DatasourceConfig,
    anonymizedUsageStatisticsSchema,
    datasourceConfigSchema,
)
from great_expectations.data_context.types.resource_identifiers import (
    ExpectationSuiteIdentifier,
)
from great_expectations.data_context.util import (
    PasswordMasker,
    build_store_from_config,
    instantiate_class_from_config,
    substitute_all_config_variables,
    substitute_config_variable,
)
from great_expectations.datasource import LegacyDatasource
from great_expectations.datasource.new_datasource import BaseDatasource
from great_expectations.util import load_class, verify_dynamic_loading_support

from great_expectations.core.usage_statistics.usage_statistics import (  # isort: skip
    UsageStatisticsHandler,
)

logger = logging.getLogger(__name__)
yaml = YAMLHandler()


class AbstractDataContext(ABC):
    """
    Base class for all DataContexts that contain all context-agnostic data context operations.

    The class encapsulates most store / core components and convenience methods used to access them, meaning the
    majority of DataContext functionality lives here.
    """

    FALSEY_STRINGS = ["FALSE", "false", "False", "f", "F", "0"]
    GLOBAL_CONFIG_PATHS = [
        os.path.expanduser("~/.great_expectations/great_expectations.conf"),
        "/etc/great_expectations.conf",
    ]
    DOLLAR_SIGN_ESCAPE_STRING = r"\$"
    TEST_YAML_CONFIG_SUPPORTED_STORE_TYPES = [
        "ExpectationsStore",
        "ValidationsStore",
        "HtmlSiteStore",
        "EvaluationParameterStore",
        "MetricStore",
        "SqlAlchemyQueryStore",
        "CheckpointStore",
        "ProfilerStore",
    ]
    TEST_YAML_CONFIG_SUPPORTED_DATASOURCE_TYPES = [
        "Datasource",
        "SimpleSqlalchemyDatasource",
    ]
    TEST_YAML_CONFIG_SUPPORTED_DATA_CONNECTOR_TYPES = [
        "InferredAssetFilesystemDataConnector",
        "ConfiguredAssetFilesystemDataConnector",
        "InferredAssetS3DataConnector",
        "ConfiguredAssetS3DataConnector",
        "InferredAssetAzureDataConnector",
        "ConfiguredAssetAzureDataConnector",
        "InferredAssetGCSDataConnector",
        "ConfiguredAssetGCSDataConnector",
        "InferredAssetSqlDataConnector",
        "ConfiguredAssetSqlDataConnector",
    ]
    TEST_YAML_CONFIG_SUPPORTED_CHECKPOINT_TYPES = [
        "Checkpoint",
        "SimpleCheckpoint",
    ]
    TEST_YAML_CONFIG_SUPPORTED_PROFILER_TYPES = [
        "RuleBasedProfiler",
    ]
    ALL_TEST_YAML_CONFIG_DIAGNOSTIC_INFO_TYPES = [
        "__substitution_error__",
        "__yaml_parse_error__",
        "__custom_subclass_not_core_ge__",
        "__class_name_not_provided__",
    ]
    ALL_TEST_YAML_CONFIG_SUPPORTED_TYPES = (
        TEST_YAML_CONFIG_SUPPORTED_STORE_TYPES
        + TEST_YAML_CONFIG_SUPPORTED_DATASOURCE_TYPES
        + TEST_YAML_CONFIG_SUPPORTED_DATA_CONNECTOR_TYPES
        + TEST_YAML_CONFIG_SUPPORTED_CHECKPOINT_TYPES
        + TEST_YAML_CONFIG_SUPPORTED_PROFILER_TYPES
    )

    def __init__(self, runtime_environment: Optional[dict] = None) -> None:
        """
        Constructor for AbstractDataContext. Will handle instantiation logic that is common to all DataContext objects

        Args:
            runtime_environment (dict): a dictionary of config variables that
                override both those set in config_variables.yml and the environment
        """
<<<<<<< HEAD
        # TODO:
=======
        if runtime_environment is None:
            runtime_environment = {}
>>>>>>> ee3c5f4b
        self.runtime_environment = runtime_environment
        # these attributes that are set downstream.
        self._variables = None
        self._config_variables = None

        # Init plugin support
        if self.plugins_directory is not None and os.path.exists(
            self.plugins_directory
        ):
            sys.path.append(self.plugins_directory)

        # We want to have directories set up before initializing usage statistics so
        # that we can obtain a context instance id
        self._in_memory_instance_id = (
            None  # This variable *may* be used in case we cannot save an instance id
        )
        # Init stores
        self._stores = {}
        self._init_stores(self.project_config_with_variables_substituted.stores)

        # Init data_context_id
        self._data_context_id = self._construct_data_context_id()

        # Override the project_config data_context_id if an expectations_store was already set up
        self.config.anonymous_usage_statistics.data_context_id = self._data_context_id
        self._initialize_usage_statistics(
            self.project_config_with_variables_substituted.anonymous_usage_statistics
        )

        # Store cached datasources but don't init them
        self._cached_datasources = {}

        # Build the datasources we know about and have access to
        self._init_datasources()

        self._evaluation_parameter_dependencies_compiled = False
        self._evaluation_parameter_dependencies = {}

    @abstractmethod
    def _init_variables(self) -> DataContextVariables:
        raise NotImplementedError

    @abstractmethod
    def _save_project_config_to_disk(self) -> None:
        """
        Each DataContext will define how its project_config will be saved.
            - FileDataContext : Filesystem.
            - CloudDataContext : Cloud endpoint
            - Ephemeral : not saved, and logging message outputted
        """
        raise NotImplementedError

    @abstractmethod
    def save_expectation_suite(
        self,
        expectation_suite: ExpectationSuite,
        expectation_suite_name: Optional[str] = None,
        overwrite_existing: bool = True,
        ge_cloud_id: Optional[str] = None,
        **kwargs,
    ) -> None:
        """
        Each DataContext will define how ExpectationSuite will be saved.
        """
        raise NotImplementedError

    # Properties
    @property
    def instance_id(self) -> str:
        instance_id: Optional[str] = self.config_variables.get("instance_id")
        if instance_id is None:
            if self._in_memory_instance_id is not None:
                return self._in_memory_instance_id
            instance_id = str(uuid.uuid4())
            self._in_memory_instance_id = instance_id
        return instance_id

    # properties
    @property
    def config_variables(self) -> Dict:
        """Loads config variables into cache, by calling _load_config_variables()

        Returns: A dictionary containing config_variables from file or empty dictionary.
        """
        if not self._config_variables:
            self._config_variables = self._load_config_variables()
        return self._config_variables

    @property
    def config(self) -> DataContextConfig:
        return self._project_config

    @property
    def root_directory(self) -> Optional[str]:
        """The root directory for configuration objects in the data context; the location in which
        ``great_expectations.yml`` is located.

        Why does this exist in AbstractDataContext? CloudDataContext and FileDataContext both use it

        """
        if hasattr(self, "_context_root_directory"):
            return self._context_root_directory
        return

    @property
    def project_config_with_variables_substituted(self) -> DataContextConfig:
        return self.get_config_with_variables_substituted()

    @property
    def plugins_directory(self) -> Optional[str]:
        """The directory in which custom plugin modules should be placed.

        Why does this exist in AbstractDataContext? CloudDataContext and FileDataContext both use it
        """
        return self._normalize_absolute_or_relative_path(
            self.project_config_with_variables_substituted.plugins_directory
        )

    @property
    def stores(self) -> dict:
        """A single holder for all Stores in this context"""
        return self._stores

    @property
    def expectations_store_name(self) -> Optional[str]:
        return self.project_config_with_variables_substituted.expectations_store_name

    @property
    def expectations_store(self) -> ExpectationsStore:
        return self.stores[self.expectations_store_name]

    @property
    def evaluation_parameter_store_name(self):
        return (
            self.project_config_with_variables_substituted.evaluation_parameter_store_name
        )

    @property
    def evaluation_parameter_store(self):
        return self.stores[self.evaluation_parameter_store_name]

    @property
    def validations_store_name(self):
        return self.project_config_with_variables_substituted.validations_store_name

    @property
    def validations_store(self) -> ValidationsStore:
        return self.stores[self.validations_store_name]

    @property
    def checkpoint_store_name(self):
        try:
            return self.project_config_with_variables_substituted.checkpoint_store_name
        except AttributeError:
            from great_expectations.data_context.store.checkpoint_store import (
                CheckpointStore,
            )

            if CheckpointStore.default_checkpoints_exist(
                directory_path=self.root_directory
            ):
                return DataContextConfigDefaults.DEFAULT_CHECKPOINT_STORE_NAME.value
            if self.root_directory:
                error_message: str = f'Attempted to access the "checkpoint_store_name" field with no `checkpoints` directory.\n  Please create the following directory: {os.path.join(self.root_directory, DataContextConfigDefaults.DEFAULT_CHECKPOINT_STORE_BASE_DIRECTORY_RELATIVE_NAME.value)}\n  To use the new "Checkpoint Store" feature, please update your configuration to the new version number {float(CURRENT_GE_CONFIG_VERSION)}.\n  Visit https://docs.greatexpectations.io/docs/guides/miscellaneous/migration_guide#migrating-to-the-batch-request-v3-api to learn more about the upgrade process.'
            else:
                error_message: str = f'Attempted to access the "checkpoint_store_name" field with no `checkpoints` directory.\n  Please create a `checkpoints` directory in your Great Expectations project " f"directory.\n  To use the new "Checkpoint Store" feature, please update your configuration to the new version number {float(CURRENT_GE_CONFIG_VERSION)}.\n  Visit https://docs.greatexpectations.io/docs/guides/miscellaneous/migration_guide#migrating-to-the-batch-request-v3-api to learn more about the upgrade process.'
            raise ge_exceptions.InvalidTopLevelConfigKeyError(error_message)

    @property
    def checkpoint_store(self) -> "CheckpointStore":  # noqa: F821
        checkpoint_store_name: str = self.checkpoint_store_name
        try:
            return self.stores[checkpoint_store_name]
        except KeyError:
            from great_expectations.data_context.store.checkpoint_store import (
                CheckpointStore,
            )

            if CheckpointStore.default_checkpoints_exist(
                directory_path=self.root_directory
            ):
                logger.warning(
                    f'Checkpoint store named "{checkpoint_store_name}" is not a configured store, so will try to use default Checkpoint store.\n  Please update your configuration to the new version number {float(CURRENT_GE_CONFIG_VERSION)} in order to use the new "Checkpoint Store" feature.\n  Visit https://docs.greatexpectations.io/docs/guides/miscellaneous/migration_guide#migrating-to-the-batch-request-v3-api to learn more about the upgrade process.'
                )
                return self._build_store_from_config(
                    checkpoint_store_name,
                    DataContextConfigDefaults.DEFAULT_STORES.value[
                        checkpoint_store_name
                    ],
                )
            raise ge_exceptions.StoreConfigurationError(
                f'Attempted to access the Checkpoint store named "{checkpoint_store_name}", which is not a configured store.'
            )

    @property
    def profiler_store_name(self) -> str:
        try:
            return self.project_config_with_variables_substituted.profiler_store_name
        except AttributeError:
            if AbstractDataContext._default_profilers_exist(
                directory_path=self.root_directory
            ):
                return DataContextConfigDefaults.DEFAULT_PROFILER_STORE_NAME.value
            if self.root_directory:
                error_message: str = f'Attempted to access the "profiler_store_name" field with no `profilers` directory.\n  Please create the following directory: {os.path.join(self.root_directory, DataContextConfigDefaults.DEFAULT_PROFILER_STORE_BASE_DIRECTORY_RELATIVE_NAME.value)}\n  To use the new "Profiler Store" feature, please update your configuration to the new version number {float(CURRENT_GE_CONFIG_VERSION)}.\n  Visit https://docs.greatexpectations.io/docs/guides/miscellaneous/migration_guide#migrating-to-the-batch-request-v3-api to learn more about the upgrade process.'
            else:
                error_message: str = f'Attempted to access the "profiler_store_name" field with no `profilers` directory.\n  Please create a `profilers` directory in your Great Expectations project " f"directory.\n  To use the new "Profiler Store" feature, please update your configuration to the new version number {float(CURRENT_GE_CONFIG_VERSION)}.\n  Visit https://docs.greatexpectations.io/docs/guides/miscellaneous/migration_guide#migrating-to-the-batch-request-v3-api to learn more about the upgrade process.'
            raise ge_exceptions.InvalidTopLevelConfigKeyError(error_message)

    @property
    def profiler_store(self) -> ProfilerStore:
        profiler_store_name: str = self.profiler_store_name
        try:
            return self.stores[profiler_store_name]
        except KeyError:
            if AbstractDataContext._default_profilers_exist(
                directory_path=self.root_directory
            ):
                logger.warning(
                    f'Profiler store named "{profiler_store_name}" is not a configured store, so will try to use default Profiler store.\n  Please update your configuration to the new version number {float(CURRENT_GE_CONFIG_VERSION)} in order to use the new "Profiler Store" feature.\n  Visit https://docs.greatexpectations.io/docs/guides/miscellaneous/migration_guide#migrating-to-the-batch-request-v3-api to learn more about the upgrade process.'
                )
                built_store: Optional[Store] = self._build_store_from_config(
                    profiler_store_name,
                    DataContextConfigDefaults.DEFAULT_STORES.value[profiler_store_name],
                )
                return cast(ProfilerStore, built_store)

            raise ge_exceptions.StoreConfigurationError(
                f'Attempted to access the Profiler store named "{profiler_store_name}", which is not a configured store.'
            )

    @property
    def concurrency(self) -> Optional[ConcurrencyConfig]:
        return self.project_config_with_variables_substituted.concurrency

    def add_datasource(
        self, name: str, initialize: bool = True, **kwargs: dict
    ) -> Optional[Union[LegacyDatasource, BaseDatasource]]:
        """Add a new datasource to the data context, with configuration provided as kwargs.
        Args:
            name: the name for the new datasource to add
            initialize: if False, add the datasource to the config, but do not
                initialize it, for example if a user needs to debug database connectivity.
            kwargs (keyword arguments): the configuration for the new datasource

        Returns:
            datasource (Datasource)
        """
        logger.debug(f"Starting BaseDataContext.add_datasource for {name}")

        module_name: str = kwargs.get("module_name", "great_expectations.datasource")
        verify_dynamic_loading_support(module_name=module_name)
        class_name: Optional[str] = kwargs.get("class_name")
        datasource_class = load_class(module_name=module_name, class_name=class_name)

        # For any class that should be loaded, it may control its configuration construction
        # by implementing a classmethod called build_configuration
        config: Union[CommentedMap, dict]
        if hasattr(datasource_class, "build_configuration"):
            config = datasource_class.build_configuration(**kwargs)
        else:
            config = kwargs

        datasource: Optional[
            Union[LegacyDatasource, BaseDatasource]
        ] = self._instantiate_datasource_from_config_and_update_project_config(
            name=name,
            config=config,
            initialize=initialize,
        )
        return datasource

    def update_return_obj(self, data_asset, return_obj):
        """Helper called by data_asset.

        Args:
            data_asset: The data_asset whose validation produced the current return object
            return_obj: the return object to update

        Returns:
            return_obj: the return object, potentially changed into a widget by the configured expectation explorer
        """
        return return_obj

    def get_config_with_variables_substituted(
        self, config: Optional[DataContextConfig] = None
    ) -> DataContextConfig:
        """
        Substitute vars in config of form ${var} or $(var) with values found in the following places,
        in order of precedence: ge_cloud_config (for Data Contexts in GE Cloud mode), runtime_environment,
        environment variables, config_variables, or ge_cloud_config_variable_defaults (allows certain variables to
        be optional in GE Cloud mode).
        """
        if not config:
            config = self._project_config

        substitutions: dict = self._determine_substitutions()

        return DataContextConfig(
            **substitute_all_config_variables(
                config, substitutions, self.DOLLAR_SIGN_ESCAPE_STRING
            )
        )

    def list_stores(self):
        """List currently-configured Stores on this context"""

        stores = []
        for (
            name,
            value,
        ) in self.project_config_with_variables_substituted.stores.items():
            store_config = copy.deepcopy(value)
            store_config["name"] = name
            masked_config = PasswordMasker.sanitize_config(store_config)
            stores.append(masked_config)
        return stores

    def list_active_stores(self):
        """
        List active Stores on this context. Active stores are identified by setting the following parameters:
            expectations_store_name,
            validations_store_name,
            evaluation_parameter_store_name,
            checkpoint_store_name
            profiler_store_name
        """
        active_store_names: List[str] = [
            self.expectations_store_name,
            self.validations_store_name,
            self.evaluation_parameter_store_name,
        ]

        try:
            active_store_names.append(self.checkpoint_store_name)
        except (AttributeError, ge_exceptions.InvalidTopLevelConfigKeyError):
            logger.info(
                "Checkpoint store is not configured; omitting it from active stores"
            )

        try:
            active_store_names.append(self.profiler_store_name)
        except (AttributeError, ge_exceptions.InvalidTopLevelConfigKeyError):
            logger.info(
                "Profiler store is not configured; omitting it from active stores"
            )

        return [
            store for store in self.list_stores() if store["name"] in active_store_names
        ]

    def get_datasource(
        self, datasource_name: str = "default"
    ) -> Optional[Union[LegacyDatasource, BaseDatasource]]:
        """Get the named datasource

        Args:
            datasource_name (str): the name of the datasource from the configuration

        Returns:
            datasource (Datasource)
        """
        if datasource_name in self._cached_datasources:
            return self._cached_datasources[datasource_name]

        datasource_config: DatasourceConfig = self._datasource_store.retrieve_by_name(
            datasource_name=datasource_name
        )

        config: dict = dict(datasourceConfigSchema.dump(datasource_config))
        substitutions: dict = self._determine_substitutions()
        config = substitute_all_config_variables(
            config, substitutions, self.DOLLAR_SIGN_ESCAPE_STRING
        )

        datasource: Optional[
            Union[LegacyDatasource, BaseDatasource]
        ] = self._instantiate_datasource_from_config(
            name=datasource_name, config=config
        )
        self._cached_datasources[datasource_name] = datasource
        return datasource

    def list_datasources(self) -> List[dict]:
        """List currently-configured datasources on this context. Masks passwords.

        Returns:
            List(dict): each dictionary includes "name", "class_name", and "module_name" keys
        """
        datasources: List[dict] = []
        substitutions: dict = self._determine_substitutions()
        datasource_name: str
        for datasource_name in self._datasource_store.list_keys():
            datasource_config: DatasourceConfig = (
                self._datasource_store.retrieve_by_name(datasource_name)
            )
            datasource_dict: dict = datasource_config.to_json_dict()
            datasource_dict["name"] = datasource_name
            substituted_config: dict = cast(
                dict,
                substitute_all_config_variables(
                    datasource_dict, substitutions, self.DOLLAR_SIGN_ESCAPE_STRING
                ),
            )
            masked_config: dict = PasswordMasker.sanitize_config(substituted_config)
            datasources.append(masked_config)
        return datasources

    def delete_datasource(self, datasource_name: str) -> None:
        """Delete a data source
        Args:
            datasource_name: The name of the datasource to delete.

        Raises:
            ValueError: If the datasource name isn't provided or cannot be found.
        """
        if datasource_name is None:
            raise ValueError("Datasource names must be a datasource name")
        else:
            datasource = self.get_datasource(datasource_name=datasource_name)
            if datasource:
                self._datasource_store.delete_by_name(datasource_name)
                del self._cached_datasources[datasource_name]
            else:
                raise ValueError(f"Datasource {datasource_name} not found")

    def list_expectation_suite_names(self) -> List[str]:
        """
        Lists the available expectation suite names. If in ge_cloud_mode, a list of
        GE Cloud ids is returned instead.
        """
        sorted_expectation_suite_names = [
            i.expectation_suite_name for i in self.list_expectation_suites()
        ]
        sorted_expectation_suite_names.sort()
        return sorted_expectation_suite_names

    def list_expectation_suites(self):
        """Return a list of available expectation suite keys."""
        try:
            keys = self.expectations_store.list_keys()
        except KeyError as e:
            raise ge_exceptions.InvalidConfigError(
                f"Unable to find configured store: {str(e)}"
            )
        return keys

    def store_evaluation_parameters(
        self, validation_results, target_store_name=None
    ) -> None:
        if not self._evaluation_parameter_dependencies_compiled:
            self._compile_evaluation_parameter_dependencies()

        if target_store_name is None:
            target_store_name = self.evaluation_parameter_store_name

        self._store_metrics(
            self._evaluation_parameter_dependencies,
            validation_results,
            target_store_name,
        )

    @staticmethod
    def _default_profilers_exist(directory_path: Optional[str]) -> bool:
        if not directory_path:
            return False

        profiler_directory_path: str = os.path.join(
            directory_path,
            DataContextConfigDefaults.DEFAULT_PROFILER_STORE_BASE_DIRECTORY_RELATIVE_NAME.value,
        )
        return os.path.isdir(profiler_directory_path)

    @staticmethod
    def _get_global_config_value(
        environment_variable: str,
        conf_file_section: Optional[str] = None,
        conf_file_option: Optional[str] = None,
    ) -> Optional[str]:
        """
        Method to retrieve config value.
        Looks for config value in environment_variable and config file section

        Args:
            environment_variable (str): name of environment_variable to retrieve
            conf_file_section (str): section of config
            conf_file_option (str): key in section

        Returns:
            Optional string representing config value
        """
        assert (conf_file_section and conf_file_option) or (
            not conf_file_section and not conf_file_option
        ), "Must pass both 'conf_file_section' and 'conf_file_option' or neither."
        if environment_variable and os.environ.get(environment_variable, False):
            return os.environ.get(environment_variable)
        if conf_file_section and conf_file_option:
            for config_path in AbstractDataContext.GLOBAL_CONFIG_PATHS:
                config: configparser.ConfigParser = configparser.ConfigParser()
                config.read(config_path)
                config_value: Optional[str] = config.get(
                    conf_file_section, conf_file_option, fallback=None
                )
                if config_value:
                    return config_value
        return None

    @staticmethod
    def _get_metric_configuration_tuples(metric_configuration, base_kwargs=None):
        if base_kwargs is None:
            base_kwargs = {}

        if isinstance(metric_configuration, str):
            return [(metric_configuration, base_kwargs)]

        metric_configurations_list = []
        for kwarg_name in metric_configuration.keys():
            if not isinstance(metric_configuration[kwarg_name], dict):
                raise ge_exceptions.DataContextError(
                    "Invalid metric_configuration: each key must contain a "
                    "dictionary."
                )
            if (
                kwarg_name == "metric_kwargs_id"
            ):  # this special case allows a hash of multiple kwargs
                for metric_kwargs_id in metric_configuration[kwarg_name].keys():
                    if base_kwargs != {}:
                        raise ge_exceptions.DataContextError(
                            "Invalid metric_configuration: when specifying "
                            "metric_kwargs_id, no other keys or values may be defined."
                        )
                    if not isinstance(
                        metric_configuration[kwarg_name][metric_kwargs_id], list
                    ):
                        raise ge_exceptions.DataContextError(
                            "Invalid metric_configuration: each value must contain a "
                            "list."
                        )
                    metric_configurations_list += [
                        (metric_name, {"metric_kwargs_id": metric_kwargs_id})
                        for metric_name in metric_configuration[kwarg_name][
                            metric_kwargs_id
                        ]
                    ]
            else:
                for kwarg_value in metric_configuration[kwarg_name].keys():
                    base_kwargs.update({kwarg_name: kwarg_value})
                    if not isinstance(
                        metric_configuration[kwarg_name][kwarg_value], list
                    ):
                        raise ge_exceptions.DataContextError(
                            "Invalid metric_configuration: each value must contain a "
                            "list."
                        )
                    for nested_configuration in metric_configuration[kwarg_name][
                        kwarg_value
                    ]:
                        metric_configurations_list += (
                            AbstractDataContext._get_metric_configuration_tuples(
                                nested_configuration, base_kwargs=base_kwargs
                            )
                        )

        return metric_configurations_list

    def _apply_global_config_overrides(
        self, config: Union[DataContextConfig, Mapping]
    ) -> DataContextConfig:

        """
        Applies global configuration overrides for
            - usage_statistics being enabled
            - data_context_id for usage_statistics
            - global_usage_statistics_url

        Args:
            config (DataContextConfig): Config that is passed into the DataContext constructor

        Returns:
            DataContextConfig with the appropriate overrides
        """
        validation_errors: dict = {}
        config_with_global_config_overrides: DataContextConfig = copy.deepcopy(config)
        usage_stats_opted_out: bool = self._check_global_usage_statistics_opt_out()
        # if usage_stats_opted_out then usage_statistics is false
        # TODO: Refactor so that this becomes usage_stats_enabled (and we don't have to flip the boolean in our minds)
        if usage_stats_opted_out:
            logger.info(
                "Usage statistics is disabled globally. Applying override to project_config."
            )
            config_with_global_config_overrides.anonymous_usage_statistics.enabled = (
                False
            )
        global_data_context_id: Optional[str] = self._get_data_context_id_override()
        # data_context_id
        if global_data_context_id:
            data_context_id_errors = anonymizedUsageStatisticsSchema.validate(
                {"data_context_id": global_data_context_id}
            )
            if not data_context_id_errors:
                logger.info(
                    "data_context_id is defined globally. Applying override to project_config."
                )
                config_with_global_config_overrides.anonymous_usage_statistics.data_context_id = (
                    global_data_context_id
                )
            else:
                validation_errors.update(data_context_id_errors)

        # usage statistics url
        global_usage_statistics_url: Optional[
            str
        ] = self._get_usage_stats_url_override()
        if global_usage_statistics_url:
            usage_statistics_url_errors = anonymizedUsageStatisticsSchema.validate(
                {"usage_statistics_url": global_usage_statistics_url}
            )
            if not usage_statistics_url_errors:
                logger.info(
                    "usage_statistics_url is defined globally. Applying override to project_config."
                )
                config_with_global_config_overrides.anonymous_usage_statistics.usage_statistics_url = (
                    global_usage_statistics_url
                )
            else:
                validation_errors.update(usage_statistics_url_errors)
        if validation_errors:
            logger.warning(
                "The following globally-defined config variables failed validation:\n{}\n\n"
                "Please fix the variables if you would like to apply global values to project_config.".format(
                    json.dumps(validation_errors, indent=2)
                )
            )

        return config_with_global_config_overrides

    def _load_config_variables(self) -> Dict:
        """
        Get all config variables from the default location. For Data Contexts in GE Cloud mode, config variables
        have already been interpolated before being sent from the Cloud API.

        """
        config_variables_file_path: str = cast(
            DataContextConfig,
            self._project_config,  # TODO: see if this can be resolved in a better way
        ).config_variables_file_path
        if config_variables_file_path:
            try:
                # If the user specifies the config variable path with an environment variable, we want to substitute it
                defined_path: str = substitute_config_variable(
                    config_variables_file_path, dict(os.environ)
                )
                if not os.path.isabs(defined_path) and hasattr(self, "root_directory"):
                    # A BaseDataContext will not have a root directory; in that case use the current directory
                    # for any non-absolute path
                    root_directory: str = self.root_directory or os.curdir
                else:
                    root_directory: str = ""
                var_path = os.path.join(root_directory, defined_path)
                with open(var_path) as config_variables_file:
                    res = dict(yaml.load(config_variables_file.read()))
                    return res or {}
            except OSError as e:
                if e.errno != errno.ENOENT:
                    raise
                logger.debug("Generating empty config variables file.")
                return {}
        else:
            return {}

    def _normalize_absolute_or_relative_path(
        self, path: Optional[str]
    ) -> Optional[str]:
        """
        Why does this exist in AbstractDataContext? CloudDataContext and FileDataContext both use it
        """
        if path is None:
            return
        if os.path.isabs(path):
            return path
        else:
            return os.path.join(self.root_directory, path)

    def _check_global_usage_statistics_opt_out(self) -> bool:
        """
        Method to retrieve config value.
        This method can be overridden in child classes (like FileDataContext) when we need to look for
        config values in other locations like config files.

        Returns:
            bool that tells you whether usage_statistics is opted out
        """
        if os.environ.get("GE_USAGE_STATS", False):
            ge_usage_stats = os.environ.get("GE_USAGE_STATS")
            if ge_usage_stats in AbstractDataContext.FALSEY_STRINGS:
                return True
            else:
                logger.warning(
                    "GE_USAGE_STATS environment variable must be one of: {}".format(
                        AbstractDataContext.FALSEY_STRINGS
                    )
                )
        for config_path in AbstractDataContext.GLOBAL_CONFIG_PATHS:
            config = configparser.ConfigParser()
            states = config.BOOLEAN_STATES
            for falsey_string in AbstractDataContext.FALSEY_STRINGS:
                states[falsey_string] = False
            states["TRUE"] = True
            states["True"] = True
            config.BOOLEAN_STATES = states
            config.read(config_path)
            try:
                if config.getboolean("anonymous_usage_statistics", "enabled") is False:
                    # If stats are disabled, then opt out is true
                    return True
            except (ValueError, configparser.Error):
                pass
        return False

    def _get_data_context_id_override(self) -> Optional[str]:
        """
        Return data_context_id from environment variable.

        Returns:
            Optional string that represents data_context_id
        """
        return self._get_global_config_value(
            environment_variable="GE_DATA_CONTEXT_ID",
            conf_file_section="anonymous_usage_statistics",
            conf_file_option="data_context_id",
        )

    def _get_usage_stats_url_override(self) -> Optional[str]:
        """
        Return GE_USAGE_STATISTICS_URL from environment variable if it exists

        Returns:
            Optional string that represents GE_USAGE_STATISTICS_URL
        """
        return self._get_global_config_value(
            environment_variable="GE_USAGE_STATISTICS_URL",
            conf_file_section="anonymous_usage_statistics",
            conf_file_option="usage_statistics_url",
        )

    def _build_store_from_config(
        self, store_name: str, store_config: dict
    ) -> Optional[Store]:
        module_name = "great_expectations.data_context.store"
        # Set expectations_store.store_backend_id to the data_context_id from the project_config if
        # the expectations_store does not yet exist by:
        # adding the data_context_id from the project_config
        # to the store_config under the key manually_initialize_store_backend_id
        if (store_name == self.expectations_store_name) and store_config.get(
            "store_backend"
        ):
            store_config["store_backend"].update(
                {
                    "manually_initialize_store_backend_id": self.project_config_with_variables_substituted.anonymous_usage_statistics.data_context_id
                }
            )
        # Set suppress_store_backend_id = True if store is inactive and has a store_backend.
        if (
            store_name not in [store["name"] for store in self.list_active_stores()]
            and store_config.get("store_backend") is not None
        ):
            store_config["store_backend"].update({"suppress_store_backend_id": True})

        new_store = build_store_from_config(
            store_name=store_name,
            store_config=store_config,
            module_name=module_name,
            runtime_environment={
                "root_directory": self.root_directory,
            },
        )
        self._stores[store_name] = new_store
        return new_store

    # properties

    @property
    def variables(self) -> DataContextVariables:
        if self._variables is None:
            self._variables = self._init_variables()

        # By always recalculating substitutions with each call, we ensure we stay up-to-date
        # with the latest changes to env vars and config vars
        substitutions: dict = self._determine_substitutions()
        self._variables.substitutions = substitutions

        return self._variables

    def _init_stores(self, store_configs: Dict[str, dict]) -> None:
        """Initialize all Stores for this DataContext.

        Stores are a good fit for reading/writing objects that:
            1. follow a clear key-value pattern, and
            2. are usually edited programmatically, using the Context

        Note that stores do NOT manage plugins.
        """
        for store_name, store_config in store_configs.items():
            self._build_store_from_config(store_name, store_config)

        # The DatasourceStore is inherent to all DataContexts but is not an explicit part of the project config.
        # As such, it must be instantiated separately.
        self._init_datasource_store()

    def _init_datasource_store(self) -> None:
        """Internal utility responsible for creating a DatasourceStore to persist and manage a user's Datasources.

        Please note that the DatasourceStore lacks the same extensibility that other analagous Stores do; a default
        implementation is provided based on the user's environment but is not customizable.
        """
        from great_expectations.data_context.store.datasource_store import (
            DatasourceStore,
        )

        store_name: str = "datasource_store"  # Never explicitly referenced but adheres
        # to the convention set by other internal Stores
        store_backend: dict = {"class_name": "InlineStoreBackend"}
        runtime_environment: dict = {
            "root_directory": self.root_directory,
            "data_context": self,
            # By passing this value in our runtime_environment,
            # we ensure that the same exact context (memory address and all) is supplied to the Store backend
        }

        datasource_store: DatasourceStore = DatasourceStore(
            store_name=store_name,
            store_backend=store_backend,
            runtime_environment=runtime_environment,
        )
        self._datasource_store = datasource_store
        if hasattr(self, "_context_root_directory"):
            return self._context_root_directory
        return

    def _update_config_variables(self) -> None:
        """Updates config_variables cache by re-calling _load_config_variables().
        Necessary after running methods that modify config AND could contain config_variables for credentials
        (example is add_datasource())
        """
        self._config_variables = self._load_config_variables()

    def _determine_substitutions(self) -> dict:
        """Aggregates substitutions from the project's config variables file, any environment variables, and
        the runtime environment.

        Returns: A dictionary containing all possible substitutions that can be applied to a given object
                 using `substitute_all_config_variables`.
        """
        substituted_config_variables: dict = substitute_all_config_variables(
            self.config_variables,
            dict(os.environ),
            self.DOLLAR_SIGN_ESCAPE_STRING,
        )

        substitutions = {
            **substituted_config_variables,
            **dict(os.environ),
            **self.runtime_environment,
        }

        return substitutions

    def _initialize_usage_statistics(
        self, usage_statistics_config: AnonymizedUsageStatisticsConfig
    ) -> None:
        """Initialize the usage statistics system."""
        if not usage_statistics_config.enabled:
            logger.info("Usage statistics is disabled; skipping initialization.")
            self._usage_statistics_handler = None
            return

        self._usage_statistics_handler = UsageStatisticsHandler(
            data_context=self,
            data_context_id=self._data_context_id,
            usage_statistics_url=usage_statistics_config.usage_statistics_url,
        )

    def _init_datasources(self) -> None:
        for datasource_name in self._datasource_store.list_keys():
            try:
                datasource: Optional[
                    Union[LegacyDatasource, BaseDatasource]
                ] = self.get_datasource(datasource_name=datasource_name)
                self._cached_datasources[datasource_name] = datasource
            except ge_exceptions.DatasourceInitializationError as e:
                logger.warning(f"Cannot initialize datasource {datasource_name}: {e}")
                # this error will happen if our configuration contains datasources that GE can no longer connect to.
                # this is ok, as long as we don't use it to retrieve a batch. If we try to do that, the error will be
                # caught at the context.get_batch() step. So we just pass here.
                pass

    def _instantiate_datasource_from_config(
        self, name: str, config: Union[dict, DatasourceConfig]
    ) -> Union[LegacyDatasource, BaseDatasource]:
        """Instantiate a new datasource to the data context, with configuration provided as kwargs.
        Args:
            name(str): name of datasource
            config(dict): dictionary of configuration

        Returns:
            datasource (Datasource)
        """
        # We perform variable substitution in the datasource's config here before using the config
        # to instantiate the datasource object. Variable substitution is a service that the data
        # context provides. Datasources should not see unsubstituted variables in their config.

        try:
            datasource: Union[
                LegacyDatasource, BaseDatasource
            ] = self._build_datasource_from_config(name=name, config=config)
        except Exception as e:
            raise ge_exceptions.DatasourceInitializationError(
                datasource_name=name, message=str(e)
            )
        return datasource

    def _build_datasource_from_config(
        self, name: str, config: Union[dict, DatasourceConfig]
    ):
        # We convert from the type back to a dictionary for purposes of instantiation
        if isinstance(config, DatasourceConfig):
            config = datasourceConfigSchema.dump(config)
        config.update({"name": name})
        # While the new Datasource classes accept "data_context_root_directory", the Legacy Datasource classes do not.
        if config["class_name"] in [
            "BaseDatasource",
            "Datasource",
        ]:
            config.update({"data_context_root_directory": self.root_directory})
        module_name = "great_expectations.datasource"
        datasource = instantiate_class_from_config(
            config=config,
            runtime_environment={"data_context": self, "concurrency": self.concurrency},
            config_defaults={"module_name": module_name},
        )
        if not datasource:
            raise ge_exceptions.ClassInstantiationError(
                module_name=module_name,
                package_name=None,
                class_name=config["class_name"],
            )
        return datasource

    def _instantiate_datasource_from_config_and_update_project_config(
        self, name: str, config: dict, initialize: bool = True
    ) -> Optional[Union[LegacyDatasource, BaseDatasource]]:
        datasource_config: DatasourceConfig = datasourceConfigSchema.load(
            CommentedMap(**config)
        )

        self._datasource_store.set_by_name(
            datasource_name=name, datasource_config=datasource_config
        )

        # Config must be persisted with ${VARIABLES} syntax but hydrated at time of use
        substitutions: dict = self._determine_substitutions()
        config: dict = dict(datasourceConfigSchema.dump(datasource_config))
        substituted_config: dict = substitute_all_config_variables(
            config, substitutions, self.DOLLAR_SIGN_ESCAPE_STRING
        )

        datasource: Optional[Union[LegacyDatasource, BaseDatasource]] = None
        if initialize:
            try:
                datasource = self._instantiate_datasource_from_config(
                    name=name, config=substituted_config
                )
                self._cached_datasources[name] = datasource
            except ge_exceptions.DatasourceInitializationError as e:
                # Do not keep configuration that could not be instantiated.
                self._datasource_store.delete_by_name(datasource_name=name)
                raise e

        return datasource

    def _construct_data_context_id(self) -> str:
        # Choose the id of the currently-configured expectations store, if it is a persistent store
        # overrridden in CloudDataContext : Note for Review
        expectations_store = self._stores[
            self.project_config_with_variables_substituted.expectations_store_name
        ]
        if isinstance(expectations_store.store_backend, TupleStoreBackend):
            # suppress_warnings since a warning will already have been issued during the store creation
            # if there was an invalid store config
            return expectations_store.store_backend_id_warnings_suppressed

        # Otherwise choose the id stored in the project_config
        else:
            return (
                self.project_config_with_variables_substituted.anonymous_usage_statistics.data_context_id
            )

    def _compile_evaluation_parameter_dependencies(self) -> None:
        self._evaluation_parameter_dependencies = {}
        # NOTE: Chetan - 20211118: This iteration is reverting the behavior performed here:
        # https://github.com/great-expectations/great_expectations/pull/3377
        # This revision was necessary due to breaking changes but will need to be brought back in a future ticket.
        for key in self.expectations_store.list_keys():
            expectation_suite_dict: dict = cast(dict, self.expectations_store.get(key))
            if not expectation_suite_dict:
                continue
            expectation_suite: ExpectationSuite = ExpectationSuite(
                **expectation_suite_dict, data_context=self
            )

            dependencies: dict = (
                expectation_suite.get_evaluation_parameter_dependencies()
            )
            if len(dependencies) > 0:
                nested_update(self._evaluation_parameter_dependencies, dependencies)

        self._evaluation_parameter_dependencies_compiled = True

    def _store_metrics(
        self, requested_metrics, validation_results, target_store_name
    ) -> None:
        """
        requested_metrics is a dictionary like this:

          requested_metrics:
            *:  # The asterisk here matches *any* expectation suite name
              # use the 'kwargs' key to request metrics that are defined by kwargs,
              # for example because they are defined only for a particular column
              # - column:
              #     Age:
              #        - expect_column_min_to_be_between.result.observed_value
                - statistics.evaluated_expectations
                - statistics.successful_expectations
        """
        expectation_suite_name = validation_results.meta["expectation_suite_name"]
        run_id = validation_results.meta["run_id"]
        data_asset_name = validation_results.meta.get("batch_kwargs", {}).get(
            "data_asset_name"
        )

        for expectation_suite_dependency, metrics_list in requested_metrics.items():
            if (expectation_suite_dependency != "*") and (
                expectation_suite_dependency != expectation_suite_name
            ):
                continue

            if not isinstance(metrics_list, list):
                raise ge_exceptions.DataContextError(
                    "Invalid requested_metrics configuration: metrics requested for "
                    "each expectation suite must be a list."
                )

            for metric_configuration in metrics_list:
                metric_configurations = (
                    AbstractDataContext._get_metric_configuration_tuples(
                        metric_configuration
                    )
                )
                for metric_name, metric_kwargs in metric_configurations:
                    try:
                        metric_value = validation_results.get_metric(
                            metric_name, **metric_kwargs
                        )
                        self.stores[target_store_name].set(
                            ValidationMetricIdentifier(
                                run_id=run_id,
                                data_asset_name=data_asset_name,
                                expectation_suite_identifier=ExpectationSuiteIdentifier(
                                    expectation_suite_name
                                ),
                                metric_name=metric_name,
                                metric_kwargs_id=get_metric_kwargs_id(
                                    metric_name, metric_kwargs
                                ),
                            ),
                            metric_value,
                        )
                    except ge_exceptions.UnavailableMetricError:
                        # This will happen frequently in larger pipelines
                        logger.debug(
                            "metric {} was requested by another expectation suite but is not available in "
                            "this validation result.".format(metric_name)
                        )<|MERGE_RESOLUTION|>--- conflicted
+++ resolved
@@ -123,12 +123,8 @@
             runtime_environment (dict): a dictionary of config variables that
                 override both those set in config_variables.yml and the environment
         """
-<<<<<<< HEAD
-        # TODO:
-=======
         if runtime_environment is None:
             runtime_environment = {}
->>>>>>> ee3c5f4b
         self.runtime_environment = runtime_environment
         # these attributes that are set downstream.
         self._variables = None
