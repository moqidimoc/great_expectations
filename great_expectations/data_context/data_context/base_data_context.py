--- conflicted
+++ resolved
@@ -316,12 +316,6 @@
                     validation_operator_name,
                     validation_operator_config,
                 )
-<<<<<<< HEAD
-=======
-        # NOTE: <DataContextRefactor>  This will be migrated to AbstractDataContext, along with associated methods
-        # and properties.
-        self._assistants = DataAssistantDispatcher(data_context=self)
->>>>>>> e67bceea
 
     @property
     def ge_cloud_config(self) -> Optional[GeCloudConfig]:
