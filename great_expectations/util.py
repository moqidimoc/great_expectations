--- conflicted
+++ resolved
@@ -254,10 +254,8 @@
     """
     pass
 
-<<<<<<< HEAD
+# TODO : Deprecate this in favor of instantiate_class_from_config, once #675 is merged in.
 def get_class_from_module_name_and_class_name(module_name, class_name):
     loaded_module = importlib.import_module(module_name)
     loaded_class = getattr(loaded_module, class_name)
-    return loaded_class
-=======
->>>>>>> 687462e8
+    return loaded_class