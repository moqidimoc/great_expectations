import logging

from collections import OrderedDict
import os

from great_expectations.cli.datasource import DATASOURCE_TYPE_BY_DATASOURCE_CLASS
from great_expectations.data_context.store.html_site_store import (
    HtmlSiteStore,
    SiteSectionIdentifier,
)
from great_expectations.data_context.types.resource_identifiers import ExpectationSuiteIdentifier, \
    ValidationResultIdentifier

from great_expectations.data_context.util import instantiate_class_from_config
from great_expectations.data_context.util import file_relative_path
import great_expectations.exceptions as exceptions

logger = logging.getLogger(__name__)


class SiteBuilder(object):
    """SiteBuilder builds data documentation for the project defined by a DataContext.

    A data documentation site consists of HTML pages for expectation suites, profiling and validation results, and
    an index.html page that links to all the pages.

    The exact behavior of SiteBuilder is controlled by configuration in the DataContext's great_expectations.yml file.

    Users can specify:

        * which datasources to document (by default, all)
        * whether to include expectations, validations and profiling results sections (by default, all)
        * where the expectations and validations should be read from (filesystem or S3)
        * where the HTML files should be written (filesystem or S3)
        * which renderer and view class should be used to render each section

    Here is an example of a minimal configuration for a site::

        local_site:
            class_name: SiteBuilder
            store_backend:
                class_name: TupleS3StoreBackend
                bucket: data_docs.my_company.com
                prefix: /data_docs/


    A more verbose configuration can also control individual sections and override renderers, views, and stores::

        local_site:
            class_name: SiteBuilder
            store_backend:
                class_name: TupleS3StoreBackend
                bucket: data_docs.my_company.com
                prefix: /data_docs/
            datasource_whitelist:
              - my_source
              - my_second_source
            site_index_builder:
                class_name: DefaultSiteIndexBuilder

            # Verbose version:
            # index_builder:
            #     module_name: great_expectations.render.builder
            #     class_name: DefaultSiteIndexBuilder
            #     renderer:
            #         module_name: great_expectations.render.renderer
            #         class_name: SiteIndexPageRenderer
            #     view:
            #         module_name: great_expectations.render.view
            #         class_name: DefaultJinjaIndexPageView

            site_section_builders:
                # Minimal specification
                expectations:
                    class_name: DefaultSiteSectionBuilder
                    source_store_name: expectation_store
                renderer:
                    module_name: great_expectations.render.renderer
                    class_name: ExpectationSuitePageRenderer

                # More verbose specification with optional arguments
                validations:
                    module_name: great_expectations.data_context.render
                    class_name: DefaultSiteSectionBuilder
                    source_store_name: local_validation_store
                    renderer:
                        module_name: great_expectations.render.renderer
                        class_name: SiteIndexPageRenderer
                    view:
                        module_name: great_expectations.render.view
                        class_name: DefaultJinjaIndexPageView
    """

    def __init__(self,
                 data_context,
                 store_backend,
                 site_name,
                 site_index_builder=None,
                 site_section_builders=None,
                 datasource_whitelist=None,
                 runtime_environment=None
                 ):
        self.site_name = site_name
        self.data_context = data_context
        self.store_backend = store_backend

        # set custom_styles_directory if present
        custom_styles_directory = None
        plugins_directory = data_context.plugins_directory
        if plugins_directory and os.path.isdir(os.path.join(plugins_directory, "custom_data_docs", "styles")):
            custom_styles_directory = os.path.join(plugins_directory, "custom_data_docs/styles")

        # The site builder is essentially a frontend store. We'll open up three types of backends using the base
        # type of the configuration defined in the store_backend section

        self.target_store = HtmlSiteStore(
            store_backend=store_backend,
            runtime_environment=runtime_environment
        )

        # the site config may specify the list of datasource names to document.
        # if the config property is absent or is *, treat as "all"
        self.datasource_whitelist = datasource_whitelist
        if not self.datasource_whitelist or self.datasource_whitelist == '*':
            self.datasource_whitelist = [datasource['name'] for datasource in data_context.list_datasources()]

        if site_index_builder is None:
            site_index_builder = {
                "class_name": "DefaultSiteIndexBuilder"
            }
        self.site_index_builder = instantiate_class_from_config(
            config=site_index_builder,
            runtime_environment={
                "data_context": data_context,
                "custom_styles_directory": custom_styles_directory,
                "target_store": self.target_store,
                "site_name": self.site_name
            },
            config_defaults={
                "name": "site_index_builder",
                "module_name": "great_expectations.render.renderer.site_builder",
                "class_name": "DefaultSiteIndexBuilder"
            }
        )

        if site_section_builders is None:
            site_section_builders = {
                "expectations": {
                    "class_name": "DefaultSiteSectionBuilder",
                    "source_store_name": "expectations_store",
                    "renderer": {
                        "class_name": "ExpectationSuitePageRenderer"
                    }
                },
                "validations": {
                    "class_name": "DefaultSiteSectionBuilder",
                    "source_store_name": "validations_store",
                    "run_id_filter": {
                        "ne": "profiling"
                    },
                    "renderer": {
                        "class_name": "ValidationResultsPageRenderer"
                    },
                    "validation_results_limit": site_index_builder.get("validation_results_limit")
                },
                "profiling": {
                    "class_name": "DefaultSiteSectionBuilder",
                    "source_store_name": "validations_store",
                    "run_id_filter": {
                        "eq": "profiling"
                    },
                    "renderer": {
                        "class_name": "ProfilingResultsPageRenderer"
                    }
                }
            }
        self.site_section_builders = {}
        for site_section_name, site_section_config in site_section_builders.items():
            self.site_section_builders[site_section_name] = instantiate_class_from_config(
                config=site_section_config,
                runtime_environment={
                    "data_context": data_context,
                    "target_store": self.target_store,
                    "custom_styles_directory": custom_styles_directory
                },
                config_defaults={
                    "name": site_section_name,
                    "module_name": "great_expectations.render.renderer.site_builder"
                }
            )

    def build(self, resource_identifiers=None):
        """

        :param resource_identifiers: a list of resource identifiers (ExpectationSuiteIdentifier,
                            ValidationResultIdentifier). If specified, rebuild HTML
                            (or other views the data docs site renders) only for
                            the resources in this list. This supports incremental build
                            of data docs sites (e.g., when a new validation result is created)
                            and avoids full rebuild.
        :return:
        """

        # copy static assets
        self.target_store.copy_static_assets()

        for site_section, site_section_builder in self.site_section_builders.items():
            site_section_builder.build(datasource_whitelist=self.datasource_whitelist,
                                       resource_identifiers=resource_identifiers
                                       )

        return self.site_index_builder.build()


    def get_resource_url(self, resource_identifier=None):
        """
        Return the URL of the HTML document that renders a resource
        (e.g., an expectation suite or a validation result).

        :param resource_identifier: ExpectationSuiteIdentifier, ValidationResultIdentifier
                or any other type's identifier. The argument is optional - when
                not supplied, the method returns the URL of the index page.
        :return: URL (string)
        """

        return self.target_store.get_url_for_resource(resource_identifier=resource_identifier)


class DefaultSiteSectionBuilder(object):

    def __init__(
            self,
            name,
            data_context,
            target_store,
            source_store_name,
            custom_styles_directory=None,
            run_id_filter=None,
            validation_results_limit=None,
            renderer=None,
            view=None,
    ):
        self.name = name
        self.source_store = data_context.stores[source_store_name]
        self.target_store = target_store
        self.run_id_filter = run_id_filter
        self.validation_results_limit = validation_results_limit

        if renderer is None:
            raise exceptions.InvalidConfigError(
                "SiteSectionBuilder requires a renderer configuration with a class_name key."
            )
        self.renderer_class = instantiate_class_from_config(
            config=renderer,
            runtime_environment={
                "data_context": data_context
            },
            config_defaults={
                "module_name": "great_expectations.render.renderer"
            }
        )
        if view is None:
            view = {
                "module_name": "great_expectations.render.view",
                "class_name": "DefaultJinjaPageView",
            }

        self.view_class = instantiate_class_from_config(
            config=view,
            runtime_environment={
                "custom_styles_directory": custom_styles_directory
            },
            config_defaults={
                "module_name": "great_expectations.render.view"
            }
        )

    def build(self, datasource_whitelist, resource_identifiers=None):
        source_store_keys = self.source_store.list_keys()
        if self.name == "validations" and self.validation_results_limit:
            source_store_keys = sorted(source_store_keys, key=lambda x: x.run_id, reverse=True)[:self.validation_results_limit]

        for resource_key in source_store_keys:

            # if no resource_identifiers are passed, the section builder will build
            # a page for every keys in its source store.
            # if the caller did pass resource_identifiers, the section builder
            # will build pages only for the specified resources
            if resource_identifiers and resource_key not in resource_identifiers:
                continue

            if self.run_id_filter:
                if not self._resource_key_passes_run_id_filter(resource_key):
                    continue

            if not self._resource_key_passes_datasource_whitelist(resource_key, datasource_whitelist):
                continue

            resource = self.source_store.get(resource_key)

            if isinstance(resource_key, ExpectationSuiteIdentifier):
                expectation_suite_name = resource_key.expectation_suite_name
<<<<<<< HEAD
                logger.debug(
                    "        Rendering expectation suite {}".format(
                        expectation_suite_name,
                    ))
=======
                logger.debug("        Rendering expectation suite {}".format(expectation_suite_name))
>>>>>>> e90cb1bc
            elif isinstance(resource_key, ValidationResultIdentifier):
                run_id = resource_key.run_id
                expectation_suite_name = resource_key.expectation_suite_identifier.expectation_suite_name
                if run_id == "profiling":
                    logger.debug("        Rendering profiling for batch {}".format(resource_key.batch_identifier))
                else:

                    logger.debug("        Rendering validation: run id: {}, suite {} for batch {}".format(run_id,
                                                                                                              expectation_suite_name,
                                                                                                              resource_key.batch_identifier))

            try:
                rendered_content = self.renderer_class.render(resource)
                viewable_content = self.view_class.render(rendered_content)
            except Exception as e:
                logger.error("Exception occurred during data docs rendering: ", e, exc_info=True)
                continue

            self.target_store.set(
                SiteSectionIdentifier(
                    site_section_name=self.name,
                    resource_identifier=resource_key,
                ),
                viewable_content
            )

    def _resource_key_passes_datasource_whitelist(self, resource_key, datasource_whitelist):
        logger.warning("_resource_key_passes_datasource_whitelist is not yet reimplemented")
        return True
        # if type(resource_key) is ExpectationSuiteIdentifier:
        #     datasource = resource_key.data_asset_name.datasource
        # elif type(resource_key) is ValidationResultIdentifier:
        #     datasource = resource_key.expectation_suite_identifier.data_asset_name.datasource
        # return datasource in datasource_whitelist

    def _resource_key_passes_run_id_filter(self, resource_key):
        if type(resource_key) == ValidationResultIdentifier:
            run_id = resource_key.run_id
        else:
            raise TypeError("run_id_filter filtering is only implemented for ValidationResultResources.")

        if self.run_id_filter.get("eq"):
            return self.run_id_filter.get("eq") == run_id

        elif self.run_id_filter.get("ne"):
            return self.run_id_filter.get("ne") != run_id


class DefaultSiteIndexBuilder(object):

    def __init__(
            self,
            name,
            site_name,
            data_context,
            target_store,
            custom_styles_directory=None,
            show_cta_footer=True,
            validation_results_limit=None,
            renderer=None,
            view=None,
    ):
        # NOTE: This method is almost identical to DefaultSiteSectionBuilder
        self.name = name
        self.site_name = site_name
        self.data_context = data_context
        self.target_store = target_store
        self.show_cta_footer = show_cta_footer
        self.validation_results_limit = validation_results_limit

        if renderer is None:
            renderer = {
                "module_name": "great_expectations.render.renderer",
                "class_name": "SiteIndexPageRenderer",
            }
        self.renderer_class = instantiate_class_from_config(
            config=renderer,
            runtime_environment={
                "data_context": data_context
            },
            config_defaults={
                "module_name": "great_expectations.render.renderer"
            }
        )

        if view is None:
            view = {
                "module_name": "great_expectations.render.view",
                "class_name": "DefaultJinjaIndexPageView",
            }
        self.view_class = instantiate_class_from_config(
            config=view,
            runtime_environment={
                "custom_styles_directory": custom_styles_directory
            },
            config_defaults={
                "module_name": "great_expectations.render.view"
            }
        )

    def add_resource_info_to_index_links_dict(self,
                                              index_links_dict,
                                              expectation_suite_name,
                                              section_name,
                                              batch_identifier=None,
                                              run_id=None,
                                              validation_success=None
                                              ):
        import os

        if section_name + "_links" not in index_links_dict:
            index_links_dict[section_name + "_links"] = []

        if run_id:
            filepath = os.path.join("validations", batch_identifier, *expectation_suite_name.split("."), run_id)
            filepath += ".html"
        else:
            filepath = os.path.join("expectations", *expectation_suite_name.split("."))
            filepath += ".html"

        index_links_dict[section_name + "_links"].append(
            {
                "expectation_suite_name": expectation_suite_name,
                "filepath": filepath,
                "run_id": run_id,
                "validation_success": validation_success
            }
        )

        return index_links_dict

    def get_calls_to_action(self):
        telemetry = None
        db_driver = None
        datasource_classes_by_name = self.data_context.list_datasources()

        if datasource_classes_by_name:
            last_datasource_class_by_name = datasource_classes_by_name[-1]
            last_datasource_class_name = last_datasource_class_by_name["class_name"]
            last_datasource_name = last_datasource_class_by_name["name"]
            last_datasource = self.data_context.datasources[last_datasource_name]

            if last_datasource_class_name == "SqlAlchemyDatasource":
                db_driver = last_datasource.drivername

            datasource_type = DATASOURCE_TYPE_BY_DATASOURCE_CLASS[last_datasource_class_name].value
            telemetry = "?utm_source={}&utm_medium={}&utm_campaign={}".format(
                "ge-init-datadocs-v2",
                datasource_type,
                db_driver,
            )

        return {
            "header": "To continue exploring Great Expectations check out one of these tutorials...",
            "buttons": self._get_call_to_action_buttons(telemetry)
        }

    def _get_call_to_action_buttons(self, telemetry):
        """
        Build project and user specific calls to action buttons.

        This can become progressively smarter about project and user specific
        calls to action.
        """
        create_expectations = CallToActionButton(
            "How To Create Expectations",
            # TODO update this link to a proper tutorial
            "https://docs.greatexpectations.io/en/latest/tutorials/create_expectations.html"
        )
        see_glossary = CallToActionButton(
            "See more kinds of Expectations",
            "http://docs.greatexpectations.io/en/latest/reference/expectation_glossary.html"
        )
        validation_playground = CallToActionButton(
            "How To Validate data",
            # TODO update this link to a proper tutorial
            "https://docs.greatexpectations.io/en/latest/tutorials/validate_data.html"
        )
        customize_data_docs = CallToActionButton(
            "How To Customize Data Docs",
            "https://docs.greatexpectations.io/en/latest/reference/data_docs_reference.html#customizing-data-docs"
        )
        s3_team_site = CallToActionButton(
            "How To Set up a team site on AWS S3",
            "https://docs.greatexpectations.io/en/latest/tutorials/publishing_data_docs_to_s3.html"
        )
        # TODO gallery does not yet exist
        # gallery = CallToActionButton(
        #     "Great Expectations Gallery",
        #     "https://greatexpectations.io/gallery"
        # )

        results = []
        results.append(create_expectations)

        # Show these no matter what
        results.append(validation_playground)
        results.append(customize_data_docs)
        results.append(s3_team_site)

        if telemetry:
            for button in results:
                button.link = button.link + telemetry

        return results

    def build(self):
        # Loop over sections in the HtmlStore
        logger.debug("DefaultSiteIndexBuilder.build")

        expectation_suite_keys = [
            ExpectationSuiteIdentifier.from_tuple(expectation_suite_tuple) for expectation_suite_tuple in
            self.target_store.store_backends[ExpectationSuiteIdentifier].list_keys()
        ]
        validation_and_profiling_result_keys = [
            ValidationResultIdentifier.from_tuple(validation_result_tuple) for validation_result_tuple in
            self.target_store.store_backends[ValidationResultIdentifier].list_keys()
        ]
        profiling_result_keys = [
            validation_result_key for validation_result_key in validation_and_profiling_result_keys
            if validation_result_key.run_id == "profiling"
        ]
        validation_result_keys = [
            validation_result_key for validation_result_key in validation_and_profiling_result_keys
            if validation_result_key.run_id != "profiling"
        ]
        validation_result_keys = sorted(validation_result_keys, key=lambda x: x.run_id, reverse=True)
        if self.validation_results_limit:
            validation_result_keys = validation_result_keys[:self.validation_results_limit]

        index_links_dict = OrderedDict()
        index_links_dict["site_name"] = self.site_name

        if self.show_cta_footer:
            index_links_dict["cta_object"] = self.get_calls_to_action()

        for expectation_suite_key in expectation_suite_keys:
            self.add_resource_info_to_index_links_dict(
                index_links_dict=index_links_dict,
                expectation_suite_name=expectation_suite_key.expectation_suite_name,
                section_name="expectations"
            )

        for profiling_result_key in profiling_result_keys:
            validation = self.data_context.get_validation_result(
                batch_identifier=profiling_result_key.batch_identifier,
                expectation_suite_name=profiling_result_key.expectation_suite_identifier.expectation_suite_name,
                run_id=profiling_result_key.run_id
            )

            validation_success = validation.success

            self.add_resource_info_to_index_links_dict(
                index_links_dict=index_links_dict,
                expectation_suite_name=profiling_result_key.expectation_suite_identifier.expectation_suite_name,
                section_name="profiling",
                batch_identifier=profiling_result_key.batch_identifier,
                run_id=profiling_result_key.run_id,
                validation_success=validation_success
            )

        for validation_result_key in validation_result_keys:
            validation = self.data_context.get_validation_result(
                batch_identifier=validation_result_key.batch_identifier,
                expectation_suite_name=validation_result_key.expectation_suite_identifier.expectation_suite_name,
                run_id=validation_result_key.run_id
            )

            validation_success = validation.success

            self.add_resource_info_to_index_links_dict(
                index_links_dict=index_links_dict,
                expectation_suite_name=validation_result_key.expectation_suite_identifier.expectation_suite_name,
                section_name="validations",
                batch_identifier=validation_result_key.batch_identifier,
                run_id=validation_result_key.run_id,
                validation_success=validation_success
            )

        try:
            rendered_content = self.renderer_class.render(index_links_dict)
            viewable_content = self.view_class.render(rendered_content)
        except Exception as e:
            logger.error("Exception occurred during data docs rendering: ", e, exc_info=True)
            return None

        return (
            self.target_store.write_index_page(viewable_content),
            index_links_dict
        )


class CallToActionButton(object):
    def __init__(self, title, link):
        self.title = title
        self.link = link<|MERGE_RESOLUTION|>--- conflicted
+++ resolved
@@ -300,14 +300,7 @@
 
             if isinstance(resource_key, ExpectationSuiteIdentifier):
                 expectation_suite_name = resource_key.expectation_suite_name
-<<<<<<< HEAD
-                logger.debug(
-                    "        Rendering expectation suite {}".format(
-                        expectation_suite_name,
-                    ))
-=======
                 logger.debug("        Rendering expectation suite {}".format(expectation_suite_name))
->>>>>>> e90cb1bc
             elif isinstance(resource_key, ValidationResultIdentifier):
                 run_id = resource_key.run_id
                 expectation_suite_name = resource_key.expectation_suite_identifier.expectation_suite_name
