from great_expectations.expectations.expectation import MulticolumnMapExpectation
from great_expectations.expectations.util import render_evaluation_parameter_string
from great_expectations.render.renderer.renderer import renderer
from great_expectations.render.types import RenderedStringTemplateContent
from great_expectations.render.util import (
    num_to_str,
    parse_row_condition_string_pandas_engine,
    substitute_none_for_missing,
)


class ExpectSelectColumnValuesToBeUniqueWithinRecord(MulticolumnMapExpectation):
    """
    Expect the values for each record to be unique across the columns listed.
    Note that records can be duplicated.

    For example::

        A B C
        1 1 2 Fail
        1 2 3 Pass
        8 2 7 Pass
        1 2 3 Pass
        4 4 4 Fail

    Args:
        column_list (tuple or list): The column names to evaluate

    Keyword Args:
        ignore_row_if (str): "all_values_are_missing", "any_value_is_missing", "never"

    Other Parameters:
        result_format (str or None): \
            Which output mode to use: `BOOLEAN_ONLY`, `BASIC`, `COMPLETE`, or `SUMMARY`.
        include_config (boolean): \
            If True, then include the expectation config as part of the result object. \
        catch_exceptions (boolean or None): \
            If True, then catch exceptions and include them as part of the result object. \
        meta (dict or None): \
            A JSON-serializable dictionary (nesting allowed) that will be included in the output without modification.

    Returns:
        An ExpectationSuiteValidationResult
    """

    library_metadata = {
        "maturity": "production",
        "package": "great_expectations",
        "tags": [
            "core expectation",
            "table expectation",
            "needs migration to modular expectations api",
        ],
        "contributors": [
            "@great_expectations",
        ],
        "requirements": [],
    }

    map_metric = "select_column_values.unique.within_record"
    success_keys = ()
    default_kwarg_values = {
        "row_condition": None,
        "condition_parser": None,  # we expect this to be explicitly set whenever a row_condition is passed
        "ignore_row_if": "all_values_are_missing",
        "result_format": "BASIC",
        "include_config": True,
        "catch_exceptions": False,
    }

    @classmethod
    @renderer(renderer_type="renderer.prescriptive")
    @render_evaluation_parameter_string
    def _prescriptive_renderer(
        cls,
        configuration=None,
        result=None,
        language=None,
        runtime_configuration=None,
        **kwargs,
    ):
        runtime_configuration = runtime_configuration or {}
        include_column_name = runtime_configuration.get("include_column_name", True)
        include_column_name = (
            include_column_name if include_column_name is not None else True
        )
        styling = runtime_configuration.get("styling")

        params = substitute_none_for_missing(
            configuration.kwargs,
            [
                "column_list",
                "ignore_row_if",
                "row_condition",
                "condition_parser",
                "mostly",
            ],
        )

        if params["mostly"] is not None:
            params["mostly_pct"] = num_to_str(
                params["mostly"] * 100, precision=15, no_scientific=True
            )
        mostly_str = (
            ""
            if params.get("mostly") is None
            else ", at least $mostly_pct % of the time"
        )

        template_str = f"Values must always be unique across columns{mostly_str}: "
        for idx in range(len(params["column_list"]) - 1):
            template_str += "$column_list_" + str(idx) + ", "
            params["column_list_" + str(idx)] = params["column_list"][idx]

        last_idx = len(params["column_list"]) - 1
        template_str += "$column_list_" + str(last_idx)
        params["column_list_" + str(last_idx)] = params["column_list"][last_idx]

        if params["row_condition"] is not None:
            (
                conditional_template_str,
                conditional_params,
            ) = parse_row_condition_string_pandas_engine(params["row_condition"])
            template_str = (
                conditional_template_str
                + ", then "
                + template_str[0].lower()
                + template_str[1:]
            )
            params.update(conditional_params)
<<<<<<< HEAD
        params_with_json_schema = {
            "column_list": {
                "schema": {"type": "array"},
                "value": params.get("column_list"),
            },
            "ignore_row_if": {
                "schema": {"type": "string"},
                "value": params.get("ignore_row_if"),
            },
            "row_condition": {
                "schema": {"type": "string"},
                "value": params.get("row_condition"),
            },
            "condition_parser": {
                "schema": {"type": "string"},
                "value": params.get("condition_parser"),
            },
            "mostly": {
                "schema": {"type": "number"},
                "value": params.get("mostly"),
            },
        }
        return (template_str, params, params_with_json_schema, styling)

    @classmethod
    @renderer(renderer_type="renderer.prescriptive")
    @render_evaluation_parameter_string
    def _prescriptive_renderer(
        cls,
        configuration=None,
        result=None,
        language=None,
        runtime_configuration=None,
        **kwargs,
    ):

        (
            template_str,
            params,
            params_with_json_schema,
            styling,
        ) = cls._atomic_prescriptive_template(
            configuration, result, language, runtime_configuration, **kwargs
        )
=======

>>>>>>> f20bb528
        return [
            RenderedStringTemplateContent(
                **{
                    "content_block_type": "string_template",
                    "string_template": {
                        "template": template_str,
                        "params": params,
                        "styling": styling,
                    },
                }
            )
        ]<|MERGE_RESOLUTION|>--- conflicted
+++ resolved
@@ -128,7 +128,6 @@
                 + template_str[1:]
             )
             params.update(conditional_params)
-<<<<<<< HEAD
         params_with_json_schema = {
             "column_list": {
                 "schema": {"type": "array"},
@@ -173,9 +172,6 @@
         ) = cls._atomic_prescriptive_template(
             configuration, result, language, runtime_configuration, **kwargs
         )
-=======
-
->>>>>>> f20bb528
         return [
             RenderedStringTemplateContent(
                 **{
