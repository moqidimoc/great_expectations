import logging
import requests
logger = logging.getLogger(__name__)

from ..util import (
    get_class_from_module_name_and_class_name,
)

from great_expectations.data_context.util import (
    instantiate_class_from_config,
)
# from .types import (
#     ActionConfig,
#     ActionInternalConfig,
# )
from ..data_context.types import (
    ValidationResultIdentifier
)

# NOTE: Abe 2019/08/23 : This is first implementation of all these classes. Consider them UNSTABLE for now. 

class BasicValidationAction(object):
    """
    The base class of all actions that act on validation results.

    It defines the signature of the public run method that take a validation result suite
    """

    def run(self, validation_result_suite):
        return NotImplementedError

class NamespacedValidationAction(BasicValidationAction):
    """
    This is the base class for all actions that act on validation results
    and are aware of a data context namespace structure.

<<<<<<< HEAD
    def __init__(self, config, stores, services):
        # TODO: Switch to expressive inits.
        
        #Uses config to instantiate itself
        super(NamespacedValidationAction, self).__init__(config)
=======
    The data context is passed to this class in its constructor.
    """
>>>>>>> 3d0145d9

    def __init__(self, data_context):
        self.data_context = data_context

    def run(self, validation_result_suite, validation_result_suite_identifier, data_asset):
        """

        :param validation_result_suite:
        :param validation_result_suite_identifier:
        :param data_asset:
        :return:
        """
        return NotImplementedError


class NoOpAction(NamespacedValidationAction):

    def __init__(self, data_context,):
        super(NoOpAction, self).__init__(data_context)
    
    def run(self, validation_result_id, validation_result_suite, data_asset):
        print("Happily doing nothing")


<<<<<<< HEAD
class SlackNotificationAction(NamespacedValidationAction):
    
    def __init__(
            self,
            data_context,
            summarizer,
            webhook=None,
            notify_on="all", # "failure", "success"
            # result_key="failure",
            # name,
            # result_key,
            # target_store_name,
            # stores,
            # services
    ):
        self.data_context = data_context
        self.summarizer = instantiate_class_from_config(
            config=summarizer,
            runtime_config={},
            config_defaults={},
        )
        if webhook:
            self.webhook = webhook
        else:
            webhook = data_context.get_project_config().get("slack_webhook")
        assert webhook, "No Slack webhook found in action or project configs."
        self.notify_on = notify_on
        
    def take_action(self, validation_result_id, validation_result_suite):
        logger.debug("SummarizeAndNotifySlackAction.take_action")
    
        if validation_result_suite is None:
            return
        
        if not isinstance(validation_result_id, ValidationResultIdentifier):
            raise TypeError("validation_result_id must be of type ValidationResultIdentifier, not {0}".format(
                type(validation_result_id)
            ))

        validation_success = validation_result_suite["success"]
        
        if self.notify_on == "all" or \
                self.notify_on == "success" and validation_success or \
                self.notify_on == "failure" and not validation_success:
            query = self.summarizer.render(validation_result_suite)
            self._send_slack_notification(query)
        else:
            return
                
    def _send_slack_notification(self, query):
        session = requests.Session()
    
        try:
            response = session.post(url=self.webhook, json=query)
        except requests.ConnectionError:
            logger.warning(
                'Failed to connect to Slack webhook at {url} '
                'after {max_retries} retries.'.format(
                    url=self.webhook, max_retries=10))
        except Exception as e:
            logger.error(str(e))
        else:
            if response.status_code != 200:
                logger.warning(
                    'Request to Slack webhook at {url} '
                    'returned error {status_code}: {text}'.format(
                        url=self.webhook,
                        status_code=response.status_code,
                        text=response.text))


=======
class StoreAction(NamespacedValidationAction):
    """
    StoreAction is a namespeace-aware validation action that stores a validation result
    in the store.
    """

    def __init__(self,
                 data_context,
                 target_store_name,
                 ):
        """

        :param data_context: data context
        :param target_store_name: the name of the store in the data context which
                should be used to store the validation result
        """

        super(StoreAction, self).__init__(data_context)

        # NOTE: Eventually, we probably need a check to verify that this store is compatible with validation_result_suite_identifiers.
        # Unless ALL stores are compatible...
        self.target_store = data_context.stores[target_store_name]

    def run(self, validation_result_suite_id, validation_result_suite, data_asset):
        logger.debug("StoreAction.run")

        if validation_result_suite is None:
            return

        if not isinstance(validation_result_suite_id, ValidationResultIdentifier):
            raise TypeError("validation_result_id must be of type ValidationResultIdentifier, not {0}".format(
                type(validation_result_suite_id)
            ))


        self.target_store.set(validation_result_suite_id, validation_result_suite)


class ExtractAndStoreEvaluationParamsAction(NamespacedValidationAction):
    """
    ExtractAndStoreEvaluationParamsAction is a namespeace-aware validation action that
    extracts evaluation parameters from a validation result and stores them in the store
    configured for this action.

    Evaluation parameters allow expectations to refer to statistics/metrics computed
    in the process of validating other prior expectations.
    """

    def __init__(self,
                 data_context,
                 target_store_name,
                 ):
        """

        :param data_context: data context
        :param target_store_name: the name of the store in the data context which
                should be used to store the validation result
        """
        super(ExtractAndStoreEvaluationParamsAction, self).__init__(data_context)

        # NOTE: Eventually, we probably need a check to verify that this store is compatible with validation_result_suite_identifiers.
        # Unless ALL stores are compatible...
        self.target_store = data_context.stores[target_store_name]

    def run(self, validation_result_suite_id, validation_result_suite, data_asset):
        logger.debug("ExtractAndStoreEvaluationParamsAction.run")

        if validation_result_suite is None:
            return

        if not isinstance(validation_result_suite_id, ValidationResultIdentifier):
            raise TypeError("validation_result_id must be of type ExtractAndStoreEvaluationParamsAction, not {0}".format(
                type(validation_result_suite_id)
            ))


        self.data_context.extract_and_store_parameters_from_validation_results(
            validation_result_suite,
            validation_result_suite_id.expectation_suite_identifier.data_asset_name,
            validation_result_suite_id.expectation_suite_identifier.expectation_suite_name,
            validation_result_suite_id.run_id,
        )

class StoreSnapshotOnFailAction(NamespacedValidationAction):
    """
    StoreSnapshotOnFailAction is a namespeace-aware validation action that
    stores the data asset to the snapshot store for a later review in case the
    validation of the data asset failed and the data asset was found to not meet
    the expectations.

    The snapshot store is configured in the data context and its name (as appears
    in the data context's configuration) is passed to the action in its config.
    configured for this action.
    """

    def __init__(self,
                 data_context,
                 target_store_name,
                 ):
        """

        :param data_context: data context
        :param target_store_name: the name of the store in the data context which
                should be used to store the validation result
        """
        super(ExtractAndStoreEvaluationParamsAction, self).__init__(data_context)

        # NOTE: Eventually, we probably need a check to verify that this store is compatible with validation_result_suite_identifiers.
        # Unless ALL stores are compatible...
        self.target_store = data_context.stores[target_store_name]

    def run(self, validation_result_suite_id, validation_result_suite, data_asset):
        logger.debug("ExtractAndStoreEvaluationParamsAction.run")

        if validation_result_suite is None:
            return

        if not isinstance(validation_result_suite_id, ValidationResultIdentifier):
            raise TypeError("validation_result_id must be of type ExtractAndStoreEvaluationParamsAction, not {0}".format(
                type(validation_result_suite_id)
            ))

        if validation_result_suite["success"] is False and "data_asset_snapshot_store" in self.stores:
            logging.debug("Storing validation results to data_asset_snapshot_store")
            self.stores.data_asset_snapshot_store.set(
                key=validation_result_suite_id,
                value=data_asset
            )

# NOTE: Eugene: 2019-09-23: Since actions are "stackable", it is better for each action to do one thing.
>>>>>>> 3d0145d9
class SummarizeAndStoreAction(NamespacedValidationAction):

    def __init__(self,
        data_context,
        # name,
        # result_key,
        target_store_name,
        summarizer,
        # stores, # TODO: Migrate stores and services to a runtime_config object
        # services, # TODO: Migrate stores and services to a runtime_config object
    ):

        self.summarizer = instantiate_class_from_config(
            config = summarizer,
            runtime_config= {},
            config_defaults= {},
        )

        #??? Do we need a view_class as well?

        # NOTE: Eventually, we probably need a check to verify that this store is compatible with validation_result_suite_identifiers.
        # Unless ALL stores are compatible...
        self.target_store = data_context.stores[target_store_name]

    def run(self, validation_result_id, validation_result_suite ):
        logger.debug("SummarizeAndStoreAction.run")

        if validation_result_suite is None:
            return

        if not isinstance(validation_result_id, ValidationResultIdentifier):
            raise TypeError("validation_result_id must be of type ValidationResultIdentifier, not {0}".format(
                type(validation_result_id)
            ))

        rendered_summary = self.summarizer.render(validation_result_suite)

        self.target_store.set(validation_result_id, rendered_summary)
    <|MERGE_RESOLUTION|>--- conflicted
+++ resolved
@@ -34,16 +34,8 @@
     This is the base class for all actions that act on validation results
     and are aware of a data context namespace structure.
 
-<<<<<<< HEAD
-    def __init__(self, config, stores, services):
-        # TODO: Switch to expressive inits.
-        
-        #Uses config to instantiate itself
-        super(NamespacedValidationAction, self).__init__(config)
-=======
     The data context is passed to this class in its constructor.
     """
->>>>>>> 3d0145d9
 
     def __init__(self, data_context):
         self.data_context = data_context
@@ -68,7 +60,6 @@
         print("Happily doing nothing")
 
 
-<<<<<<< HEAD
 class SlackNotificationAction(NamespacedValidationAction):
     
     def __init__(
@@ -140,7 +131,6 @@
                         text=response.text))
 
 
-=======
 class StoreAction(NamespacedValidationAction):
     """
     StoreAction is a namespeace-aware validation action that stores a validation result
@@ -271,7 +261,6 @@
             )
 
 # NOTE: Eugene: 2019-09-23: Since actions are "stackable", it is better for each action to do one thing.
->>>>>>> 3d0145d9
 class SummarizeAndStoreAction(NamespacedValidationAction):
 
     def __init__(self,
