--- conflicted
+++ resolved
@@ -406,13 +406,9 @@
 
         return resolved_metrics
 
-<<<<<<< HEAD
-    def resolve_metric_bundle(self, metric_fn_bundle) -> None:
-=======
     def resolve_metric_bundle(
         self, metric_fn_bundle
     ) -> Dict[Tuple[str, str, str], Any]:
->>>>>>> 78802639
         """Resolve a bundle of metrics with the same compute domain as part of a single trip to the compute engine."""
         raise NotImplementedError
 
