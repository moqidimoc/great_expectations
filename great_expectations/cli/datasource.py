--- conflicted
+++ resolved
@@ -861,20 +861,6 @@
     if profiling_results['success']:
         build_docs(context, view=open_docs)
         if open_docs:  # This is mostly to keep tests from spawning windows
-<<<<<<< HEAD
-            expectation_suite_identifier = ExpectationSuiteIdentifier(
-                expectation_suite_name=expectation_suite_name
-            )
-
-            batch_id = profiling_results['results'][0][1].meta['batch_kwargs'].to_id()
-
-            validation_result_identifier = ValidationResultIdentifier(
-                expectation_suite_identifier=expectation_suite_identifier,
-                run_id=run_id,
-                batch_identifier=batch_id
-            )
-            context.open_data_docs(resource_identifier=validation_result_identifier)
-=======
             try:
                 # TODO this is really brittle and not covered in tests
                 validation_result = profiling_results["results"][0][1]
@@ -882,7 +868,6 @@
                 context.open_data_docs(resource_identifier=validation_result_identifier)
             except (KeyError, IndexError):
                 context.open_data_docs()
->>>>>>> 33f8cce4
 
         return True, expectation_suite_name
 
