import enum
import logging
import os
import sys
from typing import Optional, Union

import click

from great_expectations import DataContext
from great_expectations.cli import toolkit
from great_expectations.cli.pretty_printing import cli_message, cli_message_dict
from great_expectations.cli.util import verify_library_dependent_modules
from great_expectations.core.usage_statistics.util import send_usage_message
from great_expectations.data_context.templates import YAMLToString
from great_expectations.datasource.types import DatasourceTypes
from great_expectations.render.renderer.datasource_new_notebook_renderer import (
    DatasourceNewNotebookRenderer,
)

logger = logging.getLogger(__name__)

try:
    import sqlalchemy
except ImportError:
    logger.debug(
        "Unable to load SqlAlchemy context; install optional sqlalchemy dependency for support"
    )
    sqlalchemy = None

yaml = YAMLToString()
yaml.indent(mapping=2, sequence=4, offset=2)
yaml.default_flow_style = False


class SupportedDatabaseBackends(enum.Enum):
    MYSQL = "MySQL"
    POSTGRES = "Postgres"
    REDSHIFT = "Redshift"
    SNOWFLAKE = "Snowflake"
    BIGQUERY = "BigQuery"
    OTHER = "other - Do you have a working SQLAlchemy connection string?"
    # TODO MSSQL


@click.group()
@click.pass_context
def datasource(ctx):
    """Datasource operations"""
    usage_stats_prefix = f"cli.datasource.{ctx.invoked_subcommand}"
    send_usage_message(
        data_context=ctx.obj.data_context,
        event=f"{usage_stats_prefix}.begin",
        success=True,
    )
    ctx.obj.usage_event_end = f"{usage_stats_prefix}.end"


@datasource.command(name="new")
@click.pass_context
@click.option("--name", default=None, help="Datasource name.")
@click.option(
    "--jupyter/--no-jupyter",
    is_flag=True,
    help="By default launch jupyter notebooks unless you specify the --no-jupyter flag",
    default=True,
)
def datasource_new(ctx, name, jupyter):
    """Add a new Datasource to the data context."""
    context: DataContext = ctx.obj.data_context
    usage_event_end: str = ctx.obj.usage_event_end

    try:
        _datasource_new_flow(
            context,
            usage_event_end=usage_event_end,
            datasource_name=name,
            jupyter=jupyter,
        )
    except Exception as e:
        toolkit.exit_with_failure_message_and_stats(
            data_context=context,
            usage_event=usage_event_end,
            message=f"<red>{e}</red>",
        )
        return


@datasource.command(name="delete")
@click.argument("datasource")
@click.pass_context
def delete_datasource(ctx, datasource):
    """Delete the datasource specified as an argument"""
    context: DataContext = ctx.obj.data_context
    usage_event_end: str = ctx.obj.usage_event_end

    if not ctx.obj.assume_yes:
        toolkit.confirm_proceed_or_exit(
            confirm_prompt=f"""\nAre you sure you want to delete the Datasource "{datasource}" (this action is irreversible)?" """,
            continuation_message=f"Datasource `{datasource}` was not deleted.",
            exit_on_no=True,
            data_context=context,
            usage_stats_event=usage_event_end,
        )

    try:
        context.delete_datasource(datasource)
    except ValueError:
        cli_message(f"<red>Datasource {datasource} could not be found.</red>")
        send_usage_message(
            data_context=context,
            event=usage_event_end,
            success=False,
        )
        sys.exit(1)
    try:
        context.get_datasource(datasource)
    except ValueError:
        cli_message("<green>{}</green>".format("Datasource deleted successfully."))
        send_usage_message(
            data_context=context,
            event=usage_event_end,
            success=True,
        )
        sys.exit(0)


@datasource.command(name="list")
@click.pass_context
def datasource_list(ctx):
    """List known Datasources."""
    context = ctx.obj.data_context
    usage_event_end: str = ctx.obj.usage_event_end
    try:
        datasources = context.list_datasources()
        cli_message(_build_datasource_intro_string(datasources))
        for datasource in datasources:
            cli_message("")
            cli_message_dict(
                {
                    "name": datasource["name"],
                    "class_name": datasource["class_name"],
                }
            )

        send_usage_message(
            data_context=context,
            event=usage_event_end,
            success=True,
        )
    except Exception as e:
        toolkit.exit_with_failure_message_and_stats(
            data_context=context,
            usage_event=usage_event_end,
            message=f"<red>{e}</red>",
        )
        return


def _build_datasource_intro_string(datasources):
    datasource_count = len(datasources)
    if datasource_count == 0:
        return "No Datasources found"
    elif datasource_count == 1:
        return "1 Datasource found:"
    return f"{datasource_count} Datasources found:"


def _datasource_new_flow(
    context: DataContext,
    usage_event_end: str,
    datasource_name: Optional[str] = None,
    jupyter: bool = True,
) -> None:
    files_or_sql_selection = click.prompt(
        """
What data would you like Great Expectations to connect to?
    1. Files on a filesystem (for processing with Pandas or Spark)
    2. Relational database (SQL)
""",
        type=click.Choice(["1", "2"]),
        show_choices=False,
    )
    if files_or_sql_selection == "1":
        selected_files_backend = _prompt_for_execution_engine()
        helper = _get_files_helper(
            selected_files_backend,
            context_root_dir=context.root_directory,
            datasource_name=datasource_name,
        )
    elif files_or_sql_selection == "2":
        if not _verify_sqlalchemy_dependent_modules():
            return None
        selected_database = _prompt_user_for_database_backend()
        helper = _get_sql_yaml_helper_class(selected_database, datasource_name)
    else:
        helper = None

    helper.send_backend_choice_usage_message(context)
    if not helper.verify_libraries_installed():
        return None
    helper.prompt()
    notebook_path = helper.create_notebook(context)
    if jupyter is False:
        cli_message(
            f"To continue editing this Datasource, run <green>jupyter notebook {notebook_path}</green>"
        )
        send_usage_message(
            data_context=context,
            event=usage_event_end,
            success=True,
        )
        return None

    if notebook_path:
        cli_message(
            """<green>Because you requested to create a new Datasource, we'll open a notebook for you now to complete it!</green>\n\n"""
        )
        send_usage_message(
            data_context=context,
            event=usage_event_end,
            success=True,
        )
        toolkit.launch_jupyter_notebook(notebook_path)


class BaseDatasourceNewYamlHelper:
    """
    This base class defines the interface for helpers used in the datasource new
    flow.
    """

    def __init__(
        self,
        datasource_type: DatasourceTypes,
        usage_stats_payload: dict,
        datasource_name: Optional[str] = None,
    ):
        self.datasource_type: DatasourceTypes = datasource_type
        self.datasource_name: Optional[str] = datasource_name
        self.usage_stats_payload: dict = usage_stats_payload

    def verify_libraries_installed(self) -> bool:
        """Used in the interactive CLI to help users install dependencies."""
        raise NotImplementedError

    def create_notebook(self, context: DataContext) -> str:
        """Create a datasource_new notebook and save it to disk."""
        renderer = self.get_notebook_renderer(context)
        notebook_path = os.path.join(
            context.root_directory,
            context.GE_UNCOMMITTED_DIR,
            "datasource_new.ipynb",
        )
        renderer.render_to_disk(notebook_path)
        return notebook_path

    def get_notebook_renderer(self, context) -> DatasourceNewNotebookRenderer:
        """Get a renderer specifically constructed for the datasource type."""
        raise NotImplementedError

    def send_backend_choice_usage_message(self, context: DataContext) -> None:
        send_usage_message(
            data_context=context,
            event="cli.new_ds_choice",
            event_payload={
                "type": self.datasource_type.value,
                **self.usage_stats_payload,
            },
            success=True,
        )

    def prompt(self) -> None:
        """Optional prompt if more information is needed before making a notebook."""
        pass

    def yaml_snippet(self) -> str:
        """Override to create the yaml for the notebook."""
        raise NotImplementedError


class FilesYamlHelper(BaseDatasourceNewYamlHelper):
    """The base class for pandas/spark helpers used in the datasource new flow."""

    def __init__(
        self,
        datasource_type: DatasourceTypes,
        usage_stats_payload: dict,
        class_name: str,
        context_root_dir: str,
        datasource_name: Optional[str] = None,
    ):
        super().__init__(datasource_type, usage_stats_payload, datasource_name)
        self.class_name: str = class_name
        self.base_path: str = ""
        self.context_root_dir: str = context_root_dir

    def get_notebook_renderer(self, context) -> DatasourceNewNotebookRenderer:
        return DatasourceNewNotebookRenderer(
            context,
            datasource_type=self.datasource_type,
            datasource_yaml=self.yaml_snippet(),
            datasource_name=self.datasource_name,
        )

    def yaml_snippet(self) -> str:
        """
        Note the InferredAssetFilesystemDataConnector was selected to get users
        to data assets with minimal configuration. Other DataConnectors are
        available.
        """
        return f'''f"""
name: {{datasource_name}}
class_name: Datasource
execution_engine:
  class_name: {self.class_name}
data_connectors:
  default_inferred_data_connector_name:
    class_name: InferredAssetFilesystemDataConnector
    base_directory: {self.base_path}
    default_regex:
      group_names: 
        - data_asset_name
      pattern: (.*)
  default_runtime_data_connector_name:
    class_name: RuntimeDataConnector
    batch_identifiers:
      - default_identifier_name
"""'''

    def prompt(self) -> None:
        file_url_or_path: str = click.prompt(PROMPT_FILES_BASE_PATH, type=click.Path())
        if not toolkit.is_cloud_file_url(file_url_or_path):
            file_url_or_path = toolkit.get_relative_path_from_config_file_to_base_path(
                self.context_root_dir, file_url_or_path
            )
        self.base_path = file_url_or_path


class PandasYamlHelper(FilesYamlHelper):
    def __init__(
        self,
        context_root_dir: str,
        datasource_name: Optional[str] = None,
    ):
        super().__init__(
            datasource_type=DatasourceTypes.PANDAS,
            usage_stats_payload={
                "type": DatasourceTypes.PANDAS.value,
                "api_version": "v3",
            },
            context_root_dir=context_root_dir,
            class_name="PandasExecutionEngine",
            datasource_name=datasource_name,
        )

    def verify_libraries_installed(self) -> bool:
        return True


class SparkYamlHelper(FilesYamlHelper):
    def __init__(
        self,
        context_root_dir: str,
        datasource_name: Optional[str] = None,
    ):
        super().__init__(
            datasource_type=DatasourceTypes.SPARK,
            usage_stats_payload={
                "type": DatasourceTypes.SPARK.value,
                "api_version": "v3",
            },
            context_root_dir=context_root_dir,
            class_name="SparkDFExecutionEngine",
            datasource_name=datasource_name,
        )

    def verify_libraries_installed(self) -> bool:
        return verify_library_dependent_modules(
            python_import_name="pyspark", pip_library_name="pyspark"
        )


class SQLCredentialYamlHelper(BaseDatasourceNewYamlHelper):
    """The base class for SQL helpers used in the datasource new flow."""

    def __init__(
        self,
        usage_stats_payload: dict,
        datasource_name: Optional[str] = None,
        driver: str = "",
        port: Union[int, str] = "YOUR_PORT",
        host: str = "YOUR_HOST",
        username: str = "YOUR_USERNAME",
        password: str = "YOUR_PASSWORD",
        database: str = "YOUR_DATABASE",
        schema_name: str = "YOUR_SCHEMA",
    ):
        super().__init__(
            datasource_type=DatasourceTypes.SQL,
            usage_stats_payload=usage_stats_payload,
            datasource_name=datasource_name,
        )
        self.driver = driver
        self.host = host
        self.port = str(port)
        self.username = username
        self.password = password
        self.database = database
        self.schema_name = schema_name

    def credentials_snippet(self) -> str:
        return f'''\
host = "{self.host}"
port = "{self.port}"
username = "{self.username}"
password = "{self.password}"
database = "{self.database}"
schema_name = "{self.schema_name}"'''

    def yaml_snippet(self) -> str:
        yaml_str = '''f"""
name: {datasource_name}
class_name: Datasource
execution_engine:
  class_name: SqlAlchemyExecutionEngine'''
        yaml_str += self._yaml_innards()
        if self.driver:
            yaml_str += f"""
    drivername: {self.driver}"""

        yaml_str += '''
data_connectors:
  default_runtime_data_connector_name:
    class_name: RuntimeDataConnector
    batch_identifiers:
      - default_identifier_name
  default_inferred_data_connector_name:
    class_name: InferredAssetSqlDataConnector
    include_schema_name: True"""'''
        return yaml_str

    def _yaml_innards(self) -> str:
        """Override if needed."""
        return """
  credentials:
    host: {host}
    port: '{port}'
    username: {username}
    password: {password}
    database: {database}
    schema_name: {schema_name}"""

    def get_notebook_renderer(self, context) -> DatasourceNewNotebookRenderer:
        return DatasourceNewNotebookRenderer(
            context,
            datasource_type=self.datasource_type,
            datasource_yaml=self.yaml_snippet(),
            datasource_name=self.datasource_name,
            sql_credentials_snippet=self.credentials_snippet(),
        )


class MySQLCredentialYamlHelper(SQLCredentialYamlHelper):
    def __init__(self, datasource_name: Optional[str]):
        # We are insisting on pymysql driver when adding a MySQL datasource
        # through the CLI to avoid over-complication of this flow. If user wants
        # to use another driver, they must use a sqlalchemy connection string.
        super().__init__(
            datasource_name=datasource_name,
            usage_stats_payload={
                "type": DatasourceTypes.SQL.value,
                "db": SupportedDatabaseBackends.MYSQL.value,
                "api_version": "v3",
            },
            driver="mysql+pymysql",
            port=3306,
        )

    def verify_libraries_installed(self) -> bool:
        return verify_library_dependent_modules(
            python_import_name="pymysql",
            pip_library_name="pymysql",
            module_names_to_reload=CLI_ONLY_SQLALCHEMY_ORDERED_DEPENDENCY_MODULE_NAMES,
        )


class PostgresCredentialYamlHelper(SQLCredentialYamlHelper):
    def __init__(self, datasource_name: Optional[str]):
        super().__init__(
            datasource_name=datasource_name,
            usage_stats_payload={
                "type": "sqlalchemy",
                "db": SupportedDatabaseBackends.POSTGRES.value,
                "api_version": "v3",
            },
            driver="postgresql",
            port=5432,
        )

    def verify_libraries_installed(self) -> bool:
        psycopg2_success: bool = verify_library_dependent_modules(
            python_import_name="psycopg2",
            pip_library_name="psycopg2-binary",
            module_names_to_reload=CLI_ONLY_SQLALCHEMY_ORDERED_DEPENDENCY_MODULE_NAMES,
        )
        # noinspection SpellCheckingInspection
        postgresql_psycopg2_success: bool = verify_library_dependent_modules(
            python_import_name="sqlalchemy.dialects.postgresql.psycopg2",
            pip_library_name="psycopg2-binary",
            module_names_to_reload=CLI_ONLY_SQLALCHEMY_ORDERED_DEPENDENCY_MODULE_NAMES,
        )
        return psycopg2_success and postgresql_psycopg2_success


class RedshiftCredentialYamlHelper(SQLCredentialYamlHelper):
    def __init__(self, datasource_name: Optional[str]):
        # We are insisting on psycopg2 driver when adding a Redshift datasource
        # through the CLI to avoid over-complication of this flow. If user wants
        # to use another driver, they must use a sqlalchemy connection string.
        super().__init__(
            datasource_name=datasource_name,
            usage_stats_payload={
                "type": "sqlalchemy",
                "db": SupportedDatabaseBackends.REDSHIFT.value,
                "api_version": "v3",
            },
            driver="postgresql+psycopg2",
            port=5439,
        )

    def verify_libraries_installed(self) -> bool:
        # noinspection SpellCheckingInspection
        psycopg2_success: bool = verify_library_dependent_modules(
            python_import_name="psycopg2",
            pip_library_name="psycopg2-binary",
            module_names_to_reload=CLI_ONLY_SQLALCHEMY_ORDERED_DEPENDENCY_MODULE_NAMES,
        )
        # noinspection SpellCheckingInspection
        postgresql_psycopg2_success: bool = verify_library_dependent_modules(
            python_import_name="sqlalchemy.dialects.postgresql.psycopg2",
            pip_library_name="psycopg2-binary",
            module_names_to_reload=CLI_ONLY_SQLALCHEMY_ORDERED_DEPENDENCY_MODULE_NAMES,
        )
        postgresql_success: bool = psycopg2_success and postgresql_psycopg2_success
        redshift_success: bool = verify_library_dependent_modules(
            python_import_name="sqlalchemy_redshift.dialect",
            pip_library_name="sqlalchemy-redshift",
            module_names_to_reload=CLI_ONLY_SQLALCHEMY_ORDERED_DEPENDENCY_MODULE_NAMES,
        )
        return redshift_success or postgresql_success

    def _yaml_innards(self) -> str:
        return (
            super()._yaml_innards()
            + """
    query:
      sslmode: prefer"""
        )


class SnowflakeAuthMethod(enum.IntEnum):
    USER_AND_PASSWORD = 0
    SSO = 1
    KEY_PAIR = 2


class SnowflakeCredentialYamlHelper(SQLCredentialYamlHelper):
    def __init__(self, datasource_name: Optional[str]):
        super().__init__(
            datasource_name=datasource_name,
            usage_stats_payload={
                "type": "sqlalchemy",
                "db": SupportedDatabaseBackends.SNOWFLAKE.value,
                "api_version": "v3",
            },
            driver="snowflake",
        )
        self.auth_method = SnowflakeAuthMethod.USER_AND_PASSWORD

    def verify_libraries_installed(self) -> bool:
        return verify_library_dependent_modules(
            python_import_name="snowflake.sqlalchemy.snowdialect",
            pip_library_name="snowflake-sqlalchemy",
            module_names_to_reload=CLI_ONLY_SQLALCHEMY_ORDERED_DEPENDENCY_MODULE_NAMES,
        )

    def prompt(self) -> None:
        self.auth_method = _prompt_for_snowflake_auth_method()

    def credentials_snippet(self) -> str:
        snippet = f"""\
host = "{self.host}"  # The account name (include region -- ex 'ABCD.us-east-1')
username = "{self.username}"
database = ""  # The database name
schema = ""  # The schema name
warehouse = ""  # The warehouse name
role = ""  # The role name"""

        if self.auth_method == SnowflakeAuthMethod.USER_AND_PASSWORD:
            snippet += '''
password = "YOUR_PASSWORD"'''
        elif self.auth_method == SnowflakeAuthMethod.SSO:
            snippet += """
authenticator_url = "externalbrowser"  # A valid okta URL or 'externalbrowser' used to connect through SSO"""
        elif self.auth_method == SnowflakeAuthMethod.KEY_PAIR:
            snippet += """
private_key_path = "YOUR_KEY_PATH"  # Path to the private key used for authentication
private_key_passphrase = ""   # Passphrase for the private key used for authentication (optional -- leave blank for none)"""

        return snippet

    def _yaml_innards(self) -> str:
        snippet = """
  credentials:
    host: {host}
    username: {username}
    database: {database}
    query:
      schema: {schema}
      warehouse: {warehouse}
      role: {role}
"""
        if self.auth_method == SnowflakeAuthMethod.USER_AND_PASSWORD:
            snippet += "    password: {password}"
        elif self.auth_method == SnowflakeAuthMethod.SSO:
            snippet += """\
    connect_args:
      authenticator: {authenticator_url}"""
        elif self.auth_method == SnowflakeAuthMethod.KEY_PAIR:
            snippet += """\
    private_key_path: {private_key_path}
    private_key_passphrase: {private_key_passphrase}"""
        return snippet


class BigqueryCredentialYamlHelper(SQLCredentialYamlHelper):
    def __init__(self, datasource_name: Optional[str]):
        super().__init__(
            datasource_name=datasource_name,
            usage_stats_payload={
                "type": "sqlalchemy",
                "db": "BigQuery",
                "api_version": "v3",
            },
        )

    def credentials_snippet(self) -> str:
        return '''\
# The SQLAlchemy url/connection string for the BigQuery connection
# (reference: https://github.com/mxmzdlv/pybigquery#connection-string-parameters)"""
connection_string = "YOUR_BIGQUERY_CONNECTION_STRING"'''

    def verify_libraries_installed(self) -> bool:
        return verify_library_dependent_modules(
            python_import_name="pybigquery.sqlalchemy_bigquery",
            pip_library_name="pybigquery",
            module_names_to_reload=CLI_ONLY_SQLALCHEMY_ORDERED_DEPENDENCY_MODULE_NAMES,
        )

    def _yaml_innards(self) -> str:
        return "\n  connection_string: {connection_string}"


class ConnectionStringCredentialYamlHelper(SQLCredentialYamlHelper):
    def __init__(self, datasource_name: Optional[str]):
        super().__init__(
            datasource_name=datasource_name,
            usage_stats_payload={
                "type": "sqlalchemy",
                "db": "other",
                "api_version": "v3",
            },
        )

    def verify_libraries_installed(self) -> bool:
        return True

    def credentials_snippet(self) -> str:
        return '''\
# The url/connection string for the sqlalchemy connection
# (reference: https://docs.sqlalchemy.org/en/latest/core/engines.html#database-urls)
connection_string = "YOUR_CONNECTION_STRING"'''

    def _yaml_innards(self) -> str:
        return "\n  connection_string: {connection_string}"


def _get_sql_yaml_helper_class(
    selected_database: SupportedDatabaseBackends, datasource_name: Optional[str]
) -> Union[
    MySQLCredentialYamlHelper,
    PostgresCredentialYamlHelper,
    RedshiftCredentialYamlHelper,
    SnowflakeCredentialYamlHelper,
    BigqueryCredentialYamlHelper,
    ConnectionStringCredentialYamlHelper,
]:
    helper_class_by_backend = {
        SupportedDatabaseBackends.POSTGRES: PostgresCredentialYamlHelper,
        SupportedDatabaseBackends.MYSQL: MySQLCredentialYamlHelper,
        SupportedDatabaseBackends.REDSHIFT: RedshiftCredentialYamlHelper,
        SupportedDatabaseBackends.SNOWFLAKE: SnowflakeCredentialYamlHelper,
        SupportedDatabaseBackends.BIGQUERY: BigqueryCredentialYamlHelper,
        SupportedDatabaseBackends.OTHER: ConnectionStringCredentialYamlHelper,
    }
    helper_class = helper_class_by_backend[selected_database]
    return helper_class(datasource_name)


def _prompt_for_execution_engine() -> str:
    selection = str(
        click.prompt(
            """
What are you processing your files with?
1. Pandas
2. PySpark
""",
            type=click.Choice(["1", "2"]),
            show_choices=False,
        )
    )
    return selection


def _get_files_helper(
<<<<<<< HEAD
    selection: str,
    context_root_dir: str,
    datasource_name: Optional[str] = None,
=======
    selection: str, context_root_dir: str, datasource_name: Optional[str] = None
>>>>>>> 17908ca4
) -> Union[PandasYamlHelper, SparkYamlHelper]:
    helper_class_by_selection = {
        "1": PandasYamlHelper,
        "2": SparkYamlHelper,
    }
    helper_class = helper_class_by_selection[selection]
    return helper_class(context_root_dir, datasource_name)


def _prompt_user_for_database_backend() -> SupportedDatabaseBackends:
    enumerated_list = "\n".join(
        [f"    {i}. {db.value}" for i, db in enumerate(SupportedDatabaseBackends, 1)]
    )
    msg_prompt_choose_database = f"""
Which database backend are you using?
{enumerated_list}
"""
    db_choices = [str(x) for x in list(range(1, 1 + len(SupportedDatabaseBackends)))]
    selected_database_index = (
        int(
            click.prompt(
                msg_prompt_choose_database,
                type=click.Choice(db_choices),
                show_choices=False,
            )
        )
        - 1
    )  # don't show user a zero index list :)
    selected_database = list(SupportedDatabaseBackends)[selected_database_index]
    return selected_database


def _prompt_for_snowflake_auth_method() -> SnowflakeAuthMethod:
    auth_method = click.prompt(
        """\
What authentication method would you like to use?
    1. User and Password
    2. Single sign-on (SSO)
    3. Key pair authentication
""",
        type=click.Choice(["1", "2", "3"]),
        show_choices=False,
    )
    return SnowflakeAuthMethod(int(auth_method) - 1)


def _verify_sqlalchemy_dependent_modules() -> bool:
    return verify_library_dependent_modules(
        python_import_name="sqlalchemy", pip_library_name="sqlalchemy"
    )


def sanitize_yaml_and_save_datasource(
    context: DataContext, datasource_yaml: str, overwrite_existing: bool = False
) -> None:
    """A convenience function used in notebooks to help users save secrets."""
    if not datasource_yaml:
        raise ValueError("Please verify the yaml and try again.")
    if not isinstance(datasource_yaml, str):
        raise TypeError("Please pass in a valid yaml string.")
    config = yaml.load(datasource_yaml)
    try:
        datasource_name = config.pop("name")
    except KeyError:
        raise ValueError("The datasource yaml is missing a `name` attribute.")
    if not overwrite_existing and check_if_datasource_name_exists(
        context=context, datasource_name=datasource_name
    ):
        print(
            f'**WARNING** A Datasource named "{datasource_name}" already exists in this Data Context. The Datasource has *not* been saved. Please use a different name or set overwrite_existing=True if you want to overwrite!'
        )
        return
    if "credentials" in config.keys():
        credentials = config["credentials"]
        config["credentials"] = "${" + datasource_name + "}"
        context.save_config_variable(datasource_name, credentials)
    context.add_datasource(name=datasource_name, **config)


# TODO it might be nice to hint that remote urls can be entered here!
PROMPT_FILES_BASE_PATH = """
Enter the path of the root directory where the data files are stored. If files are on local disk enter a path relative to your current working directory or an absolute path.
"""

CLI_ONLY_SQLALCHEMY_ORDERED_DEPENDENCY_MODULE_NAMES: list = [
    # 'great_expectations.datasource.batch_kwargs_generator.query_batch_kwargs_generator',
    "great_expectations.datasource.batch_kwargs_generator.table_batch_kwargs_generator",
    "great_expectations.dataset.sqlalchemy_dataset",
    "great_expectations.validator.validator",
    "great_expectations.datasource.sqlalchemy_datasource",
]


def check_if_datasource_name_exists(context: DataContext, datasource_name: str) -> bool:
    """
    Check if a Datasource name already exists in the on-disk version of the given DataContext and if so raise an error
    Args:
        context: DataContext to check for existing Datasource
        datasource_name: name of the proposed Datasource
    Returns:
        boolean True if datasource name exists in on-disk config, else False
    """

    # TODO: 20210324 Anthony: Note reading the context from disk is a temporary fix to allow use in a notebook
    #  after test_yaml_config(). test_yaml_config() should update a copy of the in-memory data context rather than
    #  making changes directly to the in-memory context.
    context_on_disk: DataContext = DataContext(context.root_directory)

    return datasource_name in [d["name"] for d in context_on_disk.list_datasources()]<|MERGE_RESOLUTION|>--- conflicted
+++ resolved
@@ -723,13 +723,7 @@
 
 
 def _get_files_helper(
-<<<<<<< HEAD
-    selection: str,
-    context_root_dir: str,
-    datasource_name: Optional[str] = None,
-=======
     selection: str, context_root_dir: str, datasource_name: Optional[str] = None
->>>>>>> 17908ca4
 ) -> Union[PandasYamlHelper, SparkYamlHelper]:
     helper_class_by_selection = {
         "1": PandasYamlHelper,
