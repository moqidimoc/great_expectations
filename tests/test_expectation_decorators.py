# import json
# import hashlib
# import datetime
# import numpy as np
# import random
# import os
# import inspect

# from nose.tools import *
import sys
import unittest
import great_expectations as ge
#reload(ge)
# from great_expectations.dataset import PandasDataSet
PandasDataSet = ge.dataset.PandasDataSet
MetaPandasDataSet = ge.dataset.MetaPandasDataSet

# from ge.decorators import expectation, column_map_expectation, column_aggregate_expectation

class TestExpectationDecorators(unittest.TestCase):
    
    def test_column_map_expectation_decorator(self):

        # Create a new CustomPandasDataSet to 
        # (1) Prove that custom subclassing works, AND
        # (2) Test expectation business logic without dependencies on any other functions.
        class CustomPandasDataSet(PandasDataSet):

            @MetaPandasDataSet.column_map_expectation
            def expect_column_values_to_be_odd(self, column):
                return column.map(lambda x: x % 2 )

            @MetaPandasDataSet.column_map_expectation
            def expectation_that_crashes_on_sixes(self, column):
                return column.map(lambda x: (x-6)/0 != "duck")


        df = CustomPandasDataSet({
            'all_odd' : [1,3,5,5,5,7,9,9,9,11],
            'mostly_odd' : [1,3,5,7,9,2,4,1,3,5],
            'all_even' : [2,4,4,6,6,6,8,8,8,8],
            'odd_missing' : [1,3,5,None,None,None,None,1,3,None],
            'mixed_missing' : [1,3,5,None,None,2,4,1,3,None],
            'all_missing' : [None,None,None,None,None,None,None,None,None,None,],
        })
        df.set_default_expectation_argument("output_format", "COMPLETE")

        self.assertEqual(
            df.expect_column_values_to_be_odd("all_odd"),
            {
                'exception_list': [],
                'exception_index_list': [],
                'success': True
            }
        )

        self.assertEqual(
            df.expect_column_values_to_be_odd("all_missing"),
            {
                'exception_list': [],
                'exception_index_list': [],
                'success': True
            }
        )

        self.assertEqual(
            df.expect_column_values_to_be_odd("odd_missing"),
            {
                'exception_list': [],
                'exception_index_list': [],
                'success': True
            }
        )

        self.assertEqual(
            df.expect_column_values_to_be_odd("mixed_missing"),
            {
                'exception_list': [2,4],
                'exception_index_list': [5,6],
                'success': False
            }
        )

        self.assertEqual(
            df.expect_column_values_to_be_odd("mostly_odd"),
            {
                'exception_list': [2, 4],
                'exception_index_list': [5, 6],
                'success': False
            }
        )

        self.assertEqual(
            df.expect_column_values_to_be_odd("mostly_odd", mostly=.6),
            {
                'exception_list': [2, 4],
                'exception_index_list': [5, 6],
                'success': True
            }
        )

        self.assertEqual(
            df.expect_column_values_to_be_odd("mostly_odd", output_format="BOOLEAN_ONLY"),
            False
        )

        df.default_expectation_args["output_format"] = "BOOLEAN_ONLY"

        self.assertEqual(
            df.expect_column_values_to_be_odd("mostly_odd"),
            False
        )

        df.default_expectation_args["output_format"] = "BASIC"

        # import json
        # print json.dumps(df.expect_column_values_to_be_odd("mostly_odd", include_config=True), indent=2)

        self.assertEqual(
            df.expect_column_values_to_be_odd("mostly_odd", include_config=True),
            {
                "expectation_kwargs": {
                    "column": "mostly_odd", 
                    "output_format": "BASIC"
                }, 
                "summary_obj": {
                    "exception_percent": 0.2,
<<<<<<< HEAD
                    'exception_percent_nonmissing': 0.2,
=======
                    "exception_percent_nonmissing": 0.2,
>>>>>>> 0335ed38
                    "partial_exception_list": [
                        2, 
                        4
                    ], 
                    "exception_count": 2
                }, 
                "success": False, 
                "expectation_type": "expect_column_values_to_be_odd"
            }
            # {
            #     'exception_list': [2, 4],
            #     'exception_index_list': [5, 6],
            #     'success': False,
            #     'expectation_type' : 'expect_column_values_to_be_odd',
            #     'expectation_kwargs' : {
            #         'column' : 'mostly_odd'
            #     }
            # }
        )

        # self.assertEqual(
        #     df.expect_column_value_to_be_odd("all_odd"),
        #     {
        #         'exception_list': [],
        #         'success': True
        #     }
        # )


    def test_column_aggregate_expectation_decorator(self):

        # Create a new CustomPandasDataSet to 
        # (1) Prove that custom subclassing works, AND
        # (2) Test expectation business logic without dependencies on any other functions.
        class CustomPandasDataSet(PandasDataSet):

            @PandasDataSet.column_aggregate_expectation
            def expect_column_median_to_be_odd(self, column):
                return {"success": column.median() % 2, "true_value": column.median(), "summary_obj": None}

        df = CustomPandasDataSet({
            'all_odd' : [1,3,5,7,9],
            'all_even' : [2,4,6,8,10],
            'odd_missing' : [1,3,5,None,None],
            'mixed_missing' : [1,2,None,None,6],
            'mixed_missing_2' : [1,3,None,None,6],
            'all_missing' : [None,None,None,None,None,],
        })
        df.set_default_expectation_argument("output_format", "COMPLETE")

        self.assertEqual(
            df.expect_column_median_to_be_odd("all_odd"),
            {
                'true_value': 5,
                'success': True
            }
        )

        self.assertEqual(
            df.expect_column_median_to_be_odd("all_even"),
            {
                'true_value': 6,
                'success': False
            }
        )

        self.assertEqual(
            df.expect_column_median_to_be_odd("all_even", output_format="SUMMARY"),
            {
                'true_value': 6,
                'success': False,
                'summary_obj': {'element_count': 5, 'missing_count': 0, 'missing_percent': 0}
            }
        )

        self.assertEqual(
            df.expect_column_median_to_be_odd("all_even", output_format="BOOLEAN_ONLY"),
            False
        )

        df.default_expectation_args["output_format"] = "BOOLEAN_ONLY"
        self.assertEqual(
            df.expect_column_median_to_be_odd("all_even"),
            False
        )

        self.assertEqual(
            df.expect_column_median_to_be_odd("all_even", output_format="BASIC"),
            {
                'true_value': 6,
                'success': False
            }
        )

    def test_expectation_decorator_catch_exceptions(self):

        class CustomPandasDataSet(PandasDataSet):

            @PandasDataSet.column_map_expectation
            def expect_column_values_to_be_odd(self, column):
                return column.map(lambda x: x % 2 )

            @PandasDataSet.column_map_expectation
            def expectation_that_crashes_on_sixes(self, column):
                return column.map(lambda x: 1/(x-6) != "duck")


        df = CustomPandasDataSet({
            'all_odd' : [1,3,5,5,5,7,9,9,9,11],
            'mostly_odd' : [1,3,5,7,9,2,4,1,3,5],
            'all_even' : [2,4,4,6,6,6,8,8,8,8],
            'odd_missing' : [1,3,5,None,None,None,None,1,3,None],
            'mixed_missing' : [1,3,5,None,None,2,4,1,3,None],
            'all_missing' : [None,None,None,None,None,None,None,None,None,None,],
        })
        df.set_default_expectation_argument("output_format", "COMPLETE")

        self.assertEqual(
            df.expectation_that_crashes_on_sixes("all_odd"),
            {
                'exception_list': [],
                'exception_index_list': [],
                'success': True
            }
        )

        self.assertEqual(
            df.expectation_that_crashes_on_sixes("all_odd", catch_exceptions=False),
            {
                'success': True,
                'exception_list': [],
                'exception_index_list': [],
            }
        )

        self.assertEqual(
            df.expectation_that_crashes_on_sixes("all_odd", catch_exceptions=True),
            {
                'success': True,
                'exception_list': [],
                'exception_index_list': [],
                'raised_exception': False,
                'exception_traceback': None,
            }
        )

        with self.assertRaises(ZeroDivisionError):
            df.expectation_that_crashes_on_sixes("all_even", catch_exceptions=False)

        result_obj = df.expectation_that_crashes_on_sixes("all_even", catch_exceptions=True)
        comparison_obj = {
            'success': False,
            'raised_exception': True,
        }

        self.assertEqual(
            set(result_obj.keys()),
            set(list(comparison_obj.keys())+['exception_traceback']),
        )

        for k,v in comparison_obj.items():
            self.assertEqual(result_obj[k], v)

        self.assertEqual(
            result_obj["exception_traceback"].split('\n')[-1],
            "",
        )

        if sys.version_info[0] == 3:
            self.assertEqual(
                result_obj["exception_traceback"].split('\n')[-2],
                "ZeroDivisionError: division by zero"
            )

        else:
            ## This can fail depending on the architecture, because the error may also be "long division or modulo by zero"
            #self.assertEqual(
            #    result_obj["exception_traceback"].split('\n')[-2],
            #    "ZeroDivisionError: integer division or modulo by zero"
            #)
            self.assertEqual(
                result_obj["exception_traceback"].split('\n')[-2].split(':')[0],
                "ZeroDivisionError"
            )

        self.assertEqual(
            result_obj["exception_traceback"].split('\n')[-3],
            "    return column.map(lambda x: 1/(x-6) != \"duck\")",
        )


        self.assertEqual(
            df.expectation_that_crashes_on_sixes("all_odd", output_format="BOOLEAN_ONLY", catch_exceptions=True),
            True
        )

        self.assertEqual(
            df.expectation_that_crashes_on_sixes("all_even", output_format="BOOLEAN_ONLY", catch_exceptions=True),
            False
        )

        # with self.assertRaises(ZeroDivisionError):
        #     df.expectation_that_crashes_on_sixes("all_even", catch_exceptions=False)

if __name__ == "__main__":
    unittest.main()<|MERGE_RESOLUTION|>--- conflicted
+++ resolved
@@ -125,11 +125,7 @@
                 }, 
                 "summary_obj": {
                     "exception_percent": 0.2,
-<<<<<<< HEAD
-                    'exception_percent_nonmissing': 0.2,
-=======
                     "exception_percent_nonmissing": 0.2,
->>>>>>> 0335ed38
                     "partial_exception_list": [
                         2, 
                         4
