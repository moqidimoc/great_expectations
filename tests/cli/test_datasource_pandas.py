import os
from unittest import mock

import nbformat
from click.testing import CliRunner
from nbconvert.preprocessors import ExecutePreprocessor

from great_expectations import DataContext
from great_expectations.cli import cli
from tests.cli.utils import assert_no_logging_messages_or_tracebacks


@mock.patch(
    "great_expectations.core.usage_statistics.usage_statistics.UsageStatisticsHandler.emit"
)
def test_cli_datasource_list_on_project_with_no_datasources(
    mock_emit, caplog, monkeypatch, empty_data_context_stats_enabled, filesystem_csv_2
):
    context: DataContext = empty_data_context_stats_enabled

    runner = CliRunner(mix_stderr=False)
    monkeypatch.chdir(os.path.dirname(context.root_directory))
    result = runner.invoke(
        cli,
        "--v3-api datasource list",
        catch_exceptions=False,
    )

    stdout = result.stdout.strip()
    assert "No Datasources found" in stdout
    assert context.list_datasources() == []

    expected_call_args_list = [
        mock.call(
            {"event_payload": {}, "event": "data_context.__init__", "success": True}
        ),
        mock.call(
            {
                "event": "cli.datasource.list.begin",
                "event_payload": {"api_version": "v3"},
                "success": True,
            }
        ),
        mock.call(
            {
                "event": "cli.datasource.list.end",
                "event_payload": {"api_version": "v3"},
                "success": True,
            }
        ),
    ]

    assert mock_emit.call_count == len(expected_call_args_list)
    assert mock_emit.call_args_list == expected_call_args_list


@mock.patch(
    "great_expectations.core.usage_statistics.usage_statistics.UsageStatisticsHandler.emit"
)
def test_cli_datasource_list_on_project_with_one_datasource(
    mock_emit,
    caplog,
    monkeypatch,
    titanic_pandas_data_context_with_v013_datasource_with_checkpoints_v1_with_empty_store_stats_enabled,
    filesystem_csv_2,
):
    context: DataContext = titanic_pandas_data_context_with_v013_datasource_with_checkpoints_v1_with_empty_store_stats_enabled

    runner = CliRunner(mix_stderr=False)
    monkeypatch.chdir(os.path.dirname(context.root_directory))
    result = runner.invoke(
        cli,
        "--v3-api datasource list",
        catch_exceptions=False,
    )

    expected_output = """Using v3 (Batch Request) API\x1b[0m
1 Datasource found:[0m
[0m
 - [36mname:[0m my_datasource[0m
   [36mclass_name:[0m Datasource[0m
""".strip()
    stdout = result.stdout.strip()
    assert stdout == expected_output
    assert_no_logging_messages_or_tracebacks(caplog, result)

    expected_call_args_list = [
        mock.call(
            {"event_payload": {}, "event": "data_context.__init__", "success": True}
        ),
        mock.call(
            {
                "event": "cli.datasource.list.begin",
                "event_payload": {"api_version": "v3"},
                "success": True,
            }
        ),
        mock.call(
            {
                "event": "cli.datasource.list.end",
                "event_payload": {"api_version": "v3"},
                "success": True,
            }
        ),
    ]

    assert mock_emit.call_count == len(expected_call_args_list)
    assert mock_emit.call_args_list == expected_call_args_list


@mock.patch(
    "great_expectations.core.usage_statistics.usage_statistics.UsageStatisticsHandler.emit"
)
@mock.patch("subprocess.call", return_value=True, side_effect=None)
def test_cli_datasource_new(
    mock_subprocess,
    mock_emit,
    caplog,
    monkeypatch,
    empty_data_context_stats_enabled,
    filesystem_csv_2,
):
    context = empty_data_context_stats_enabled
    root_dir = context.root_directory
    assert context.list_datasources() == []

    runner = CliRunner(mix_stderr=False)
    monkeypatch.chdir(os.path.dirname(root_dir))
    result = runner.invoke(
        cli,
        "--v3-api datasource new",
        input=f"1\n1\n{filesystem_csv_2}\n",
        catch_exceptions=False,
    )
    stdout = result.stdout

    assert context.list_datasources() == []

    assert "What data would you like Great Expectations to connect to?" in stdout
    assert "What are you processing your files with?" in stdout

    assert result.exit_code == 0

    uncommitted_dir = os.path.join(root_dir, context.GE_UNCOMMITTED_DIR)
    expected_notebook = os.path.join(uncommitted_dir, "datasource_new.ipynb")
    assert os.path.isfile(expected_notebook)
    mock_subprocess.assert_called_once_with(["jupyter", "notebook", expected_notebook])

    expected_call_args_list = [
        mock.call(
            {"event_payload": {}, "event": "data_context.__init__", "success": True}
        ),
        mock.call(
            {
                "event": "cli.datasource.new.begin",
                "event_payload": {"api_version": "v3"},
                "success": True,
            }
        ),
        mock.call(
            {
                "event": "cli.new_ds_choice",
                "event_payload": {"type": "pandas", "api_version": "v3"},
                "success": True,
            }
        ),
        mock.call(
            {
                "event": "cli.datasource.new.end",
                "event_payload": {"api_version": "v3"},
                "success": True,
            }
        ),
    ]

    assert mock_emit.call_args_list == expected_call_args_list
    assert mock_emit.call_count == len(expected_call_args_list)

    # Run notebook
    with open(expected_notebook) as f:
        nb = nbformat.read(f, as_version=4)
    ep = ExecutePreprocessor(timeout=600, kernel_name="python3")
    ep.preprocess(nb, {"metadata": {"path": uncommitted_dir}})

    del context
    context = DataContext(root_dir)

    assert len(context.list_datasources()) == 1
    assert context.list_datasources() == [
        {
            "class_name": "Datasource",
            "data_connectors": {
                "default_inferred_data_connector_name": {
                    "base_directory": "../../filesystem_csv_2",
                    "class_name": "InferredAssetFilesystemDataConnector",
                    "default_regex": {
                        "group_names": ["data_asset_name"],
                        "pattern": "(.*)",
                    },
<<<<<<< HEAD
                    "base_directory": "../../test_cli_datasource_new0/filesystem_csv_2",
                    "class_name": "InferredAssetFilesystemDataConnector",
=======
                    "module_name": "great_expectations.datasource.data_connector",
>>>>>>> 939be373
                },
                "default_runtime_data_connector_name": {
                    "assets": {
                        "my_runtime_asset_name": {
                            "batch_identifiers": ["runtime_batch_identifier_name"],
                            "class_name": "Asset",
                            "module_name": "great_expectations.datasource.data_connector.asset",
                        }
                    },
                    "class_name": "RuntimeDataConnector",
                    "module_name": "great_expectations.datasource.data_connector",
                },
            },
            "execution_engine": {
                "class_name": "PandasExecutionEngine",
                "module_name": "great_expectations.execution_engine",
            },
            "module_name": "great_expectations.datasource",
            "name": "my_datasource",
        }
    ]
    assert_no_logging_messages_or_tracebacks(caplog, result)


@mock.patch(
    "great_expectations.core.usage_statistics.usage_statistics.UsageStatisticsHandler.emit"
)
@mock.patch("subprocess.call", return_value=True, side_effect=None)
def test_cli_datasource_new_no_jupyter_writes_notebook(
    mock_subprocess,
    mock_emit,
    caplog,
    monkeypatch,
    empty_data_context_stats_enabled,
    filesystem_csv_2,
):
    context = empty_data_context_stats_enabled
    root_dir = context.root_directory
    assert context.list_datasources() == []

    runner = CliRunner(mix_stderr=False)
    monkeypatch.chdir(os.path.dirname(root_dir))
    result = runner.invoke(
        cli,
        "--v3-api datasource new --no-jupyter",
        input=f"1\n1\n{filesystem_csv_2}\n",
        catch_exceptions=False,
    )
    stdout = result.stdout

    assert context.list_datasources() == []

    assert "What data would you like Great Expectations to connect to?" in stdout
    assert "What are you processing your files with?" in stdout
    assert "To continue editing this Datasource" in stdout

    assert result.exit_code == 0

    uncommitted_dir = os.path.join(root_dir, context.GE_UNCOMMITTED_DIR)
    expected_notebook = os.path.join(uncommitted_dir, "datasource_new.ipynb")
    assert os.path.isfile(expected_notebook)
    assert mock_subprocess.call_count == 0
    assert len(context.list_datasources()) == 0
    assert_no_logging_messages_or_tracebacks(caplog, result)

    expected_call_args_list = [
        mock.call(
            {"event_payload": {}, "event": "data_context.__init__", "success": True}
        ),
        mock.call(
            {
                "event": "cli.datasource.new.begin",
                "event_payload": {"api_version": "v3"},
                "success": True,
            }
        ),
        mock.call(
            {
                "event": "cli.new_ds_choice",
                "event_payload": {"type": "pandas", "api_version": "v3"},
                "success": True,
            }
        ),
        mock.call(
            {
                "event": "cli.datasource.new.end",
                "event_payload": {"api_version": "v3"},
                "success": True,
            }
        ),
    ]

    assert mock_emit.call_args_list == expected_call_args_list
    assert mock_emit.call_count == len(expected_call_args_list)


@mock.patch("subprocess.call", return_value=True, side_effect=None)
def test_cli_datasource_new_with_name_param(
    mock_subprocess, caplog, monkeypatch, empty_data_context, filesystem_csv_2
):
    context = empty_data_context
    root_dir = context.root_directory
    assert context.list_datasources() == []

    runner = CliRunner(mix_stderr=False)
    monkeypatch.chdir(os.path.dirname(root_dir))
    result = runner.invoke(
        cli,
        "--v3-api datasource new --name foo",
        input=f"1\n1\n{filesystem_csv_2}\n",
        catch_exceptions=False,
    )
    stdout = result.stdout

    assert context.list_datasources() == []

    assert "What data would you like Great Expectations to connect to?" in stdout
    assert "What are you processing your files with?" in stdout

    assert result.exit_code == 0

    uncommitted_dir = os.path.join(root_dir, context.GE_UNCOMMITTED_DIR)
    expected_notebook = os.path.join(uncommitted_dir, "datasource_new.ipynb")
    assert os.path.isfile(expected_notebook)
    mock_subprocess.assert_called_once_with(["jupyter", "notebook", expected_notebook])

    # Run notebook
    with open(expected_notebook) as f:
        nb = nbformat.read(f, as_version=4)
    ep = ExecutePreprocessor(timeout=600, kernel_name="python3")
    ep.preprocess(nb, {"metadata": {"path": uncommitted_dir}})

    del context
    context = DataContext(root_dir)

    assert len(context.list_datasources()) == 1
    assert context.list_datasources() == [
        {
            "class_name": "Datasource",
            "data_connectors": {
                "default_inferred_data_connector_name": {
                    "base_directory": "../../filesystem_csv_2",
                    "class_name": "InferredAssetFilesystemDataConnector",
                    "default_regex": {
                        "group_names": ["data_asset_name"],
                        "pattern": "(.*)",
                    },
                    "module_name": "great_expectations.datasource.data_connector",
                },
                "default_runtime_data_connector_name": {
                    "assets": {
                        "my_runtime_asset_name": {
                            "batch_identifiers": ["runtime_batch_identifier_name"],
                            "class_name": "Asset",
                            "module_name": "great_expectations.datasource.data_connector.asset",
                        }
                    },
                    "class_name": "RuntimeDataConnector",
                    "module_name": "great_expectations.datasource.data_connector",
                },
            },
            "execution_engine": {
                "class_name": "PandasExecutionEngine",
                "module_name": "great_expectations.execution_engine",
            },
            "module_name": "great_expectations.datasource",
            "name": "foo",
        }
    ]

    assert_no_logging_messages_or_tracebacks(caplog, result)


@mock.patch("subprocess.call", return_value=True, side_effect=None)
def test_cli_datasource_new_from_misc_directory(
    mock_subprocess,
    caplog,
    monkeypatch,
    tmp_path_factory,
    empty_data_context,
    filesystem_csv_2,
):
    context = empty_data_context
    root_dir = context.root_directory
    assert context.list_datasources() == []

    runner = CliRunner(mix_stderr=False)
    misc_dir = tmp_path_factory.mktemp("misc", numbered=False)
    monkeypatch.chdir(misc_dir)
    result = runner.invoke(
        cli,
        f"--config {root_dir} --v3-api datasource new",
        input=f"1\n1\n{filesystem_csv_2}\n",
        catch_exceptions=False,
    )
    stdout = result.stdout

    assert "What data would you like Great Expectations to connect to?" in stdout
    assert "What are you processing your files with?" in stdout

    assert result.exit_code == 0

    uncommitted_dir = os.path.join(root_dir, context.GE_UNCOMMITTED_DIR)
    expected_notebook = os.path.join(uncommitted_dir, "datasource_new.ipynb")
    assert os.path.isfile(expected_notebook)
    mock_subprocess.assert_called_once_with(["jupyter", "notebook", expected_notebook])

    # Run notebook
    with open(expected_notebook) as f:
        nb = nbformat.read(f, as_version=4)
    ep = ExecutePreprocessor(timeout=600, kernel_name="python3")
    ep.preprocess(nb, {"metadata": {"path": uncommitted_dir}})

    del context
    context = DataContext(root_dir)

    assert context.list_datasources() == [
        {
            "class_name": "Datasource",
            "data_connectors": {
                "default_inferred_data_connector_name": {
                    "base_directory": "../../filesystem_csv_2",
                    "class_name": "InferredAssetFilesystemDataConnector",
                    "default_regex": {
                        "group_names": ["data_asset_name"],
                        "pattern": "(.*)",
                    },
                    "module_name": "great_expectations.datasource.data_connector",
                },
                "default_runtime_data_connector_name": {
                    "assets": {
                        "my_runtime_asset_name": {
                            "batch_identifiers": ["runtime_batch_identifier_name"],
                            "class_name": "Asset",
                            "module_name": "great_expectations.datasource.data_connector.asset",
                        }
                    },
                    "class_name": "RuntimeDataConnector",
                    "module_name": "great_expectations.datasource.data_connector",
                },
            },
            "execution_engine": {
                "class_name": "PandasExecutionEngine",
                "module_name": "great_expectations.execution_engine",
            },
            "module_name": "great_expectations.datasource",
            "name": "my_datasource",
        }
    ]
    assert_no_logging_messages_or_tracebacks(caplog, result)


@mock.patch(
    "great_expectations.core.usage_statistics.usage_statistics.UsageStatisticsHandler.emit"
)
def test_cli_datasource_delete_on_project_with_one_datasource(
    mock_emit,
    caplog,
    monkeypatch,
    titanic_pandas_data_context_with_v013_datasource_with_checkpoints_v1_with_empty_store_stats_enabled,
):
    context = titanic_pandas_data_context_with_v013_datasource_with_checkpoints_v1_with_empty_store_stats_enabled
    assert "my_datasource" in [ds["name"] for ds in context.list_datasources()]
    assert len(context.list_datasources()) == 1

    runner = CliRunner(mix_stderr=False)
    monkeypatch.chdir(os.path.dirname(context.root_directory))
    result = runner.invoke(
        cli,
        "--v3-api datasource delete my_datasource",
        input="Y\n",
        catch_exceptions=False,
    )

    stdout = result.output
    assert result.exit_code == 0
    assert "Using v3 (Batch Request) API" in stdout
    assert "Datasource deleted successfully." in stdout

    expected_call_args_list = [
        mock.call(
            {"event_payload": {}, "event": "data_context.__init__", "success": True}
        ),
        mock.call(
            {
                "event": "cli.datasource.delete.begin",
                "event_payload": {"api_version": "v3"},
                "success": True,
            }
        ),
        mock.call(
            {
                "event": "cli.datasource.delete.end",
                "event_payload": {"api_version": "v3"},
                "success": True,
            }
        ),
    ]

    assert mock_emit.call_args_list == expected_call_args_list
    assert mock_emit.call_count == len(expected_call_args_list)

    # reload context from disk to see if the datasource was in fact deleted
    root_directory = context.root_directory
    del context
    context = DataContext(root_directory)
    assert len(context.list_datasources()) == 0
    assert_no_logging_messages_or_tracebacks(caplog, result)


@mock.patch(
    "great_expectations.core.usage_statistics.usage_statistics.UsageStatisticsHandler.emit"
)
def test_cli_datasource_delete_on_project_with_one_datasource_assume_yes_flag(
    mock_emit,
    caplog,
    monkeypatch,
    titanic_pandas_data_context_with_v013_datasource_with_checkpoints_v1_with_empty_store_stats_enabled,
):
    context = titanic_pandas_data_context_with_v013_datasource_with_checkpoints_v1_with_empty_store_stats_enabled
    assert "my_datasource" in [ds["name"] for ds in context.list_datasources()]
    assert len(context.list_datasources()) == 1

    runner = CliRunner(mix_stderr=False)
    monkeypatch.chdir(os.path.dirname(context.root_directory))
    result = runner.invoke(
        cli,
        "--v3-api --assume-yes datasource delete my_datasource",
        catch_exceptions=False,
    )

    stdout = result.output
    assert result.exit_code == 0

    assert "Would you like to proceed? [Y/n]:" not in stdout
    # This assertion is extra assurance since this test is too permissive if we change the confirmation message
    assert "[Y/n]" not in stdout

    assert "Using v3 (Batch Request) API" in stdout
    assert "Datasource deleted successfully." in stdout

    expected_call_args_list = [
        mock.call(
            {"event_payload": {}, "event": "data_context.__init__", "success": True}
        ),
        mock.call(
            {
                "event": "cli.datasource.delete.begin",
                "event_payload": {"api_version": "v3"},
                "success": True,
            }
        ),
        mock.call(
            {
                "event": "cli.datasource.delete.end",
                "event_payload": {"api_version": "v3"},
                "success": True,
            }
        ),
    ]

    assert mock_emit.call_args_list == expected_call_args_list
    assert mock_emit.call_count == len(expected_call_args_list)

    # reload context from disk to see if the datasource was in fact deleted
    root_directory = context.root_directory
    del context
    context = DataContext(root_directory)
    assert len(context.list_datasources()) == 0
    assert_no_logging_messages_or_tracebacks(caplog, result)


@mock.patch(
    "great_expectations.core.usage_statistics.usage_statistics.UsageStatisticsHandler.emit"
)
def test_cli_datasource_delete_on_project_with_one_datasource_declining_prompt_does_not_delete(
    mock_emit,
    caplog,
    monkeypatch,
    titanic_pandas_data_context_with_v013_datasource_with_checkpoints_v1_with_empty_store_stats_enabled,
):
    context = titanic_pandas_data_context_with_v013_datasource_with_checkpoints_v1_with_empty_store_stats_enabled
    assert "my_datasource" in [ds["name"] for ds in context.list_datasources()]
    assert len(context.list_datasources()) == 1

    runner = CliRunner(mix_stderr=False)
    monkeypatch.chdir(os.path.dirname(context.root_directory))
    result = runner.invoke(
        cli,
        "--v3-api datasource delete my_datasource",
        input="n\n",
        catch_exceptions=False,
    )

    stdout = result.output
    assert result.exit_code == 0
    assert "Using v3 (Batch Request) API" in stdout
    assert "Datasource `my_datasource` was not deleted." in stdout

    expected_call_args_list = [
        mock.call(
            {"event_payload": {}, "event": "data_context.__init__", "success": True}
        ),
        mock.call(
            {
                "event": "cli.datasource.delete.begin",
                "event_payload": {"api_version": "v3"},
                "success": True,
            }
        ),
        mock.call(
            {
                "event": "cli.datasource.delete.end",
                "event_payload": {"cancelled": True, "api_version": "v3"},
                "success": True,
            }
        ),
    ]

    assert mock_emit.call_args_list == expected_call_args_list
    assert mock_emit.call_count == len(expected_call_args_list)

    # reload context from disk to see if the datasource was in fact deleted
    root_directory = context.root_directory
    del context
    context = DataContext(root_directory)
    assert len(context.list_datasources()) == 1
    assert_no_logging_messages_or_tracebacks(caplog, result)


@mock.patch(
    "great_expectations.core.usage_statistics.usage_statistics.UsageStatisticsHandler.emit"
)
def test_cli_datasource_delete_with_non_existent_datasource_raises_error(
    mock_emit,
    caplog,
    monkeypatch,
    titanic_pandas_data_context_with_v013_datasource_with_checkpoints_v1_with_empty_store_stats_enabled,
):
    context = titanic_pandas_data_context_with_v013_datasource_with_checkpoints_v1_with_empty_store_stats_enabled
    assert "foo" not in [ds["name"] for ds in context.list_datasources()]

    runner = CliRunner(mix_stderr=False)
    monkeypatch.chdir(os.path.dirname(context.root_directory))
    result = runner.invoke(
        cli,
        "--v3-api datasource delete foo",
        catch_exceptions=False,
    )

    stdout = result.output
    assert result.exit_code == 1
    assert "Using v3 (Batch Request) API" in stdout
    assert "Datasource foo could not be found." in stdout

    expected_call_args_list = [
        mock.call(
            {"event_payload": {}, "event": "data_context.__init__", "success": True}
        ),
        mock.call(
            {
                "event": "cli.datasource.delete.begin",
                "event_payload": {"api_version": "v3"},
                "success": True,
            }
        ),
        mock.call(
            {
                "event": "cli.datasource.delete.end",
                "event_payload": {"api_version": "v3"},
                "success": False,
            }
        ),
    ]

    assert mock_emit.call_args_list == expected_call_args_list
    assert mock_emit.call_count == len(expected_call_args_list)<|MERGE_RESOLUTION|>--- conflicted
+++ resolved
@@ -197,12 +197,9 @@
                         "group_names": ["data_asset_name"],
                         "pattern": "(.*)",
                     },
-<<<<<<< HEAD
                     "base_directory": "../../test_cli_datasource_new0/filesystem_csv_2",
                     "class_name": "InferredAssetFilesystemDataConnector",
-=======
                     "module_name": "great_expectations.datasource.data_connector",
->>>>>>> 939be373
                 },
                 "default_runtime_data_connector_name": {
                     "assets": {
