--- conflicted
+++ resolved
@@ -84,7 +84,6 @@
     assert len(get_sqlite_temp_table_names(sqlite_view_engine)) == 1
     assert get_sqlite_temp_table_names(sqlite_view_engine) == {"test_temp_view"}
 
-<<<<<<< HEAD
     execution_engine: SqlAlchemyExecutionEngine = SqlAlchemyExecutionEngine(
         engine=sqlite_view_engine
     )
@@ -96,7 +95,7 @@
     )
     assert len(get_sqlite_temp_table_names(sqlite_view_engine)) == 1
 
-    selectable = sa.select("*").select_from(sa.text("test_table"))
+    selectable = sa.select("*").select_from(sa.text("main.test_table"))
 
     # If create_temp_table=False, a new temp table should NOT be created
     SqlAlchemyBatchData(
@@ -117,37 +116,6 @@
     # If create_temp_table=True, a new temp table should be created
     SqlAlchemyBatchData(
         execution_engine=execution_engine,
-=======
-    engine = SqlAlchemyExecutionEngine(engine=sqlite_view_engine)
-    # When the SqlAlchemyBatchData object is based on a table, a new temp table is NOT created, even if create_temp_table=True
-    SqlAlchemyBatchData(
-        execution_engine=engine,
-        table_name="test_table",
-        create_temp_table=True,
-    )
-    assert len(get_sqlite_temp_table_names(sqlite_view_engine)) == 1
-
-    selectable = sa.select("*").select_from(sa.text("main.test_table"))
-
-    # If create_temp_table=False, a new temp table should NOT be created
-    SqlAlchemyBatchData(
-        execution_engine=engine,
-        selectable=selectable,
-        create_temp_table=False,
-    )
-    assert len(get_sqlite_temp_table_names(sqlite_view_engine)) == 1
-
-    # If create_temp_table=True, a new temp table should be created
-    SqlAlchemyBatchData(
-        execution_engine=engine,
-        selectable=selectable,
-        create_temp_table=True,
-    )
-    assert len(get_sqlite_temp_table_names(sqlite_view_engine)) == 2
-
-    # If create_temp_table=True, a new temp table should be created
-    SqlAlchemyBatchData(
-        execution_engine=engine,
         selectable=selectable,
         # create_temp_table defaults to True
     )
@@ -156,8 +124,7 @@
     # testing whether schema is supported
     selectable = sa.select("*").select_from(sa.table(name="test_table", schema="main"))
     SqlAlchemyBatchData(
-        execution_engine=engine,
->>>>>>> b6978307
+        execution_engine=execution_engine,
         selectable=selectable,
         # create_temp_table defaults to True
     )
